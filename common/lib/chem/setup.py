--- conflicted
+++ resolved
@@ -5,11 +5,7 @@
     version="0.1.1",
     packages=["chem"],
     install_requires=[
-<<<<<<< HEAD
-        "pyparsing==2.0.1",
-=======
         "pyparsing==2.0.7",
->>>>>>> 596a44c3
         "numpy==1.6.2",
         "scipy==0.14.0",
         "nltk==2.0.6",
