from .x_module import XModuleDescriptor, DescriptorSystem
from xblock.core import Scope
import logging


class MakoDescriptorSystem(DescriptorSystem):
    def __init__(self, load_item, resources_fs, error_tracker,
                 render_template, **kwargs):
        super(MakoDescriptorSystem, self).__init__(
            load_item, resources_fs, error_tracker, **kwargs)

        self.render_template = render_template


class MakoModuleDescriptor(XModuleDescriptor):
    """
    Module descriptor intended as a mixin that uses a mako template
    to specify the module html.

    Expects the descriptor to have the `mako_template` attribute set
    with the name of the template to render, and it will pass
    the descriptor as the `module` parameter to that template
    """

    def __init__(self, system, location, model_data):
        if getattr(system, 'render_template', None) is None:
            raise TypeError('{system} must have a render_template function'
                            ' in order to use a MakoDescriptor'.format(
                    system=system))
        super(MakoModuleDescriptor, self).__init__(system, location, model_data)

    def get_context(self):
        """
        Return the context to render the mako template with
        """
<<<<<<< HEAD
        return {
            'module': self,
            'editable_metadata_fields': self.editable_metadata_fields,
        }
=======
        return {'module': self,
                'metadata': self.metadata,
                'editable_metadata_fields': self.editable_metadata_fields
                }
>>>>>>> a6b35853

    def get_html(self):
        return self.system.render_template(
            self.mako_template, self.get_context())

    # cdodge: encapsulate a means to expose "editable" metadata fields (i.e. not internal system metadata)
    @property
    def editable_metadata_fields(self):
<<<<<<< HEAD
        fields = {}
        for field in self.fields:
            if field.scope != Scope.settings:
                continue

            if field.name in self.system_metadata_fields:
                continue

            fields[field.name] = field.read_from(self)

        for field in self.lms.fields:
            if field.scope != Scope.settings:
                continue

            if field.name in self.system_metadata_fields:
                continue

            fields[field.name] = field.read_from(self)

        return fields
=======
        subset = [name for name in self.metadata.keys() if name not in self.system_metadata_fields]
        return subset
>>>>>>> a6b35853
<|MERGE_RESOLUTION|>--- conflicted
+++ resolved
@@ -33,17 +33,10 @@
         """
         Return the context to render the mako template with
         """
-<<<<<<< HEAD
         return {
             'module': self,
             'editable_metadata_fields': self.editable_metadata_fields,
         }
-=======
-        return {'module': self,
-                'metadata': self.metadata,
-                'editable_metadata_fields': self.editable_metadata_fields
-                }
->>>>>>> a6b35853
 
     def get_html(self):
         return self.system.render_template(
@@ -52,7 +45,6 @@
     # cdodge: encapsulate a means to expose "editable" metadata fields (i.e. not internal system metadata)
     @property
     def editable_metadata_fields(self):
-<<<<<<< HEAD
         fields = {}
         for field in self.fields:
             if field.scope != Scope.settings:
@@ -72,8 +64,4 @@
 
             fields[field.name] = field.read_from(self)
 
-        return fields
-=======
-        subset = [name for name in self.metadata.keys() if name not in self.system_metadata_fields]
-        return subset
->>>>>>> a6b35853
+        return fields