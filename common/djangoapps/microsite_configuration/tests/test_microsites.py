# -*- coding: utf-8 -*-
"""
Tests configuration templatetags and helper functions.
"""
import logging

from mock import patch
from django.test import TestCase
from django.conf import settings
<<<<<<< HEAD
from microsite_configuration.templatetags import microsite as microsite_tags
from microsite_configuration import microsite
from microsite_configuration.backends.base import BaseMicrositeBackend
from microsite_configuration.backends.database import DatabaseMicrositeBackend
=======
from microsite_configuration import microsite
from microsite_configuration.backends.base import BaseMicrositeBackend
from microsite_configuration.backends.database import DatabaseMicrositeBackend
from openedx.core.djangoapps.site_configuration.templatetags import configuration as configuration_tags
from openedx.core.djangoapps.site_configuration import helpers as configuration_helpers

log = logging.getLogger(__name__)
>>>>>>> abd9920e


class MicrositeTests(TestCase):
    """
    Make sure some of the helper functions work
    """
    def test_breadcrumbs(self):
        crumbs = ['my', 'less specific', 'Page']
        expected = u'my | less specific | Page | edX'
<<<<<<< HEAD
        title = microsite_tags.page_title_breadcrumbs(*crumbs)
=======
        title = configuration_helpers.page_title_breadcrumbs(*crumbs)
>>>>>>> abd9920e
        self.assertEqual(expected, title)

    def test_unicode_title(self):
        crumbs = [u'øo', u'π tastes gréât', u'驴']
        expected = u'øo | π tastes gréât | 驴 | edX'
<<<<<<< HEAD
        title = microsite_tags.page_title_breadcrumbs(*crumbs)
        self.assertEqual(expected, title)

    def test_platform_name(self):
        pname = microsite_tags.platform_name()
=======
        title = configuration_helpers.page_title_breadcrumbs(*crumbs)
        self.assertEqual(expected, title)

    def test_platform_name(self):
        pname = configuration_tags.platform_name()
>>>>>>> abd9920e
        self.assertEqual(pname, settings.PLATFORM_NAME)

    def test_breadcrumb_tag(self):
        crumbs = ['my', 'less specific', 'Page']
        expected = u'my | less specific | Page | edX'
<<<<<<< HEAD
        title = microsite_tags.page_title_breadcrumbs_tag(None, *crumbs)
=======
        title = configuration_tags.page_title_breadcrumbs_tag(None, *crumbs)
>>>>>>> abd9920e
        self.assertEqual(expected, title)

    def test_microsite_template_path(self):
        """
        When an unexistent path is passed to the filter, it should return the same path
        """
<<<<<<< HEAD
        path = microsite_tags.microsite_template_path('footer.html')
=======
        path = configuration_tags.microsite_template_path('footer.html')
>>>>>>> abd9920e
        self.assertEqual("footer.html", path)

    def test_get_backend_raise_error_for_invalid_class(self):
        """
        Test get_backend returns None for invalid paths
        and raises TypeError when invalid class or class name is a method.
        """
        # invalid backend path
        self.assertEqual(microsite.get_backend(None, BaseMicrositeBackend), None)

        # invalid class or class name is a method
        with self.assertRaises(TypeError):
            microsite.get_backend('microsite_configuration.microsite.get_backend', BaseMicrositeBackend)

    def test_get_backend_raise_error_when_module_has_no_class(self):
        """
        Test get_backend raises ValueError when module does not have a class.
        """
        # module does not have a class
        with self.assertRaises(ValueError):
            microsite.get_backend('microsite_configuration.microsite.invalid_method', BaseMicrositeBackend)

    def test_get_backend_for_valid_class(self):
        """
        Test get_backend loads class if class exists.
        """
        # load a valid class
        self.assertIsInstance(
            microsite.get_backend(
                'microsite_configuration.backends.database.DatabaseMicrositeBackend', BaseMicrositeBackend
            ),
            DatabaseMicrositeBackend
<<<<<<< HEAD
        )
=======
        )

    def test_enable_microsites_pre_startup(self):
        """
        Tests microsite.test_enable_microsites_pre_startup is not used if the feature is turned off.
        """
        # remove microsite root directory paths first
        settings.DEFAULT_TEMPLATE_ENGINE['DIRS'] = [
            path for path in settings.DEFAULT_TEMPLATE_ENGINE['DIRS']
            if path != settings.MICROSITE_ROOT_DIR
        ]

        with patch.dict('django.conf.settings.FEATURES', {'USE_MICROSITES': False}):
            microsite.enable_microsites_pre_startup(log)
            self.assertNotIn(settings.MICROSITE_ROOT_DIR, settings.DEFAULT_TEMPLATE_ENGINE['DIRS'])
        with patch.dict('django.conf.settings.FEATURES', {'USE_MICROSITES': True}):
            microsite.enable_microsites_pre_startup(log)
            self.assertIn(settings.MICROSITE_ROOT_DIR, settings.DEFAULT_TEMPLATE_ENGINE['DIRS'])
>>>>>>> abd9920e
<|MERGE_RESOLUTION|>--- conflicted
+++ resolved
@@ -7,12 +7,6 @@
 from mock import patch
 from django.test import TestCase
 from django.conf import settings
-<<<<<<< HEAD
-from microsite_configuration.templatetags import microsite as microsite_tags
-from microsite_configuration import microsite
-from microsite_configuration.backends.base import BaseMicrositeBackend
-from microsite_configuration.backends.database import DatabaseMicrositeBackend
-=======
 from microsite_configuration import microsite
 from microsite_configuration.backends.base import BaseMicrositeBackend
 from microsite_configuration.backends.database import DatabaseMicrositeBackend
@@ -20,7 +14,6 @@
 from openedx.core.djangoapps.site_configuration import helpers as configuration_helpers
 
 log = logging.getLogger(__name__)
->>>>>>> abd9920e
 
 
 class MicrositeTests(TestCase):
@@ -30,50 +23,30 @@
     def test_breadcrumbs(self):
         crumbs = ['my', 'less specific', 'Page']
         expected = u'my | less specific | Page | edX'
-<<<<<<< HEAD
-        title = microsite_tags.page_title_breadcrumbs(*crumbs)
-=======
         title = configuration_helpers.page_title_breadcrumbs(*crumbs)
->>>>>>> abd9920e
         self.assertEqual(expected, title)
 
     def test_unicode_title(self):
         crumbs = [u'øo', u'π tastes gréât', u'驴']
         expected = u'øo | π tastes gréât | 驴 | edX'
-<<<<<<< HEAD
-        title = microsite_tags.page_title_breadcrumbs(*crumbs)
-        self.assertEqual(expected, title)
-
-    def test_platform_name(self):
-        pname = microsite_tags.platform_name()
-=======
         title = configuration_helpers.page_title_breadcrumbs(*crumbs)
         self.assertEqual(expected, title)
 
     def test_platform_name(self):
         pname = configuration_tags.platform_name()
->>>>>>> abd9920e
         self.assertEqual(pname, settings.PLATFORM_NAME)
 
     def test_breadcrumb_tag(self):
         crumbs = ['my', 'less specific', 'Page']
         expected = u'my | less specific | Page | edX'
-<<<<<<< HEAD
-        title = microsite_tags.page_title_breadcrumbs_tag(None, *crumbs)
-=======
         title = configuration_tags.page_title_breadcrumbs_tag(None, *crumbs)
->>>>>>> abd9920e
         self.assertEqual(expected, title)
 
     def test_microsite_template_path(self):
         """
         When an unexistent path is passed to the filter, it should return the same path
         """
-<<<<<<< HEAD
-        path = microsite_tags.microsite_template_path('footer.html')
-=======
         path = configuration_tags.microsite_template_path('footer.html')
->>>>>>> abd9920e
         self.assertEqual("footer.html", path)
 
     def test_get_backend_raise_error_for_invalid_class(self):
@@ -106,9 +79,6 @@
                 'microsite_configuration.backends.database.DatabaseMicrositeBackend', BaseMicrositeBackend
             ),
             DatabaseMicrositeBackend
-<<<<<<< HEAD
-        )
-=======
         )
 
     def test_enable_microsites_pre_startup(self):
@@ -126,5 +96,4 @@
             self.assertNotIn(settings.MICROSITE_ROOT_DIR, settings.DEFAULT_TEMPLATE_ENGINE['DIRS'])
         with patch.dict('django.conf.settings.FEATURES', {'USE_MICROSITES': True}):
             microsite.enable_microsites_pre_startup(log)
-            self.assertIn(settings.MICROSITE_ROOT_DIR, settings.DEFAULT_TEMPLATE_ENGINE['DIRS'])
->>>>>>> abd9920e
+            self.assertIn(settings.MICROSITE_ROOT_DIR, settings.DEFAULT_TEMPLATE_ENGINE['DIRS'])