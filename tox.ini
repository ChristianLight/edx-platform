--- conflicted
+++ resolved
@@ -67,16 +67,10 @@
     XDIST_WORKER_SECURITY_GROUP
     XDIST_WORKER_SUBNET
 deps =
-<<<<<<< HEAD
     django22: -r requirements/edx/django30.txt
     django30: -r requirements/edx/django30.txt
     django31: -r requirements/edx/django31.txt
-=======
-    django22: Django>=2.2,<2.3
-    django30: Django>=3.0,<3.1
-    django31: Django>=3.1,<3.2
-    django32: Django>=3.2,<4.0
->>>>>>> 8304e4fc
+
     -r requirements/edx/testing.txt
 whitelist_externals =
     /bin/bash
