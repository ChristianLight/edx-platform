--- conflicted
+++ resolved
@@ -34,8 +34,6 @@
     attributes = dict(default_params.items() + query_params.items())
     return _perform_request('get', _url_for_search_similar_threads(), attributes, *args, **kwargs)
 
-<<<<<<< HEAD
-=======
 def search_recent_active_threads(course_id, recursive=False, query_params={}, *args, **kwargs):
     default_params = {'course_id': course_id, 'recursive': recursive}
     attributes = dict(default_params.items() + query_params.items())
@@ -46,7 +44,6 @@
     attributes = dict(default_params.items() + query_params.items())
     return _perform_request('get', _url_for_search_trending_tags(), attributes, *args, **kwargs)
 
->>>>>>> 2b803b02
 def create_user(attributes, *args, **kwargs):
     return _perform_request('post', _url_for_users(), attributes, *args, **kwargs)
 
@@ -180,15 +177,12 @@
 def _url_for_search_similar_threads():
     return "{prefix}/search/threads/more_like_this".format(prefix=PREFIX)
 
-<<<<<<< HEAD
-=======
 def _url_for_search_recent_active_threads():
     return "{prefix}/search/threads/recent_active".format(prefix=PREFIX)
 
 def _url_for_search_trending_tags():
     return "{prefix}/search/tags/trending".format(prefix=PREFIX)
 
->>>>>>> 2b803b02
 def _url_for_threads_tags():
     return "{prefix}/threads/tags".format(prefix=PREFIX)
 
