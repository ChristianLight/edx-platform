"""
Views for user API
"""


import datetime
import logging
<<<<<<< HEAD
from typing import Dict, List
=======
from functools import cached_property
from typing import Optional
>>>>>>> 50051683

import pytz
from completion.exceptions import UnavailableCompletionData
from completion.models import BlockCompletion
from completion.utilities import get_key_to_last_completed_block
from django.contrib.auth.models import User  # lint-amnesty, pylint: disable=imported-auth-user
from django.contrib.auth.signals import user_logged_in
from django.db import transaction
from django.shortcuts import get_object_or_404, redirect
from django.utils import dateparse
from django.utils.decorators import method_decorator
from opaque_keys import InvalidKeyError
from opaque_keys.edx.keys import UsageKey
from rest_framework import generics, views
from rest_framework.decorators import api_view
from rest_framework.permissions import SAFE_METHODS
from rest_framework.response import Response
from xblock.fields import Scope
from xblock.runtime import KeyValueStore
from edx_rest_framework_extensions.paginators import DefaultPagination

from common.djangoapps.student.models import CourseEnrollment, User  # lint-amnesty, pylint: disable=reimported
from lms.djangoapps.courseware.access import is_mobile_available_for_user
from lms.djangoapps.courseware.access_utils import ACCESS_GRANTED
from lms.djangoapps.courseware.context_processor import get_user_timezone_or_last_seen_timezone_or_utc
from lms.djangoapps.courseware.courses import get_current_child
from lms.djangoapps.courseware.model_data import FieldDataCache
from lms.djangoapps.courseware.block_render import get_block_for_descriptor
from lms.djangoapps.courseware.models import StudentModule
from lms.djangoapps.courseware.views.index import save_positions_recursively_up
from lms.djangoapps.mobile_api.models import MobileConfig
from lms.djangoapps.mobile_api.utils import API_V1, API_V05, API_V2, API_V3, API_V4
from openedx.features.course_duration_limits.access import check_course_expired
from xmodule.modulestore.django import modulestore  # lint-amnesty, pylint: disable=wrong-import-order
from xmodule.modulestore.exceptions import ItemNotFoundError  # lint-amnesty, pylint: disable=wrong-import-order

from .. import errors
from ..decorators import mobile_course_access, mobile_view
from .enums import EnrollmentStatuses
from .serializers import (
    CourseEnrollmentSerializer,
    CourseEnrollmentSerializerModifiedForPrimary,
    CourseEnrollmentSerializerv05,
    UserSerializer,
)

log = logging.getLogger(__name__)


@mobile_view(is_user=True)
class UserDetail(generics.RetrieveAPIView):
    """
    **Use Case**

        Get information about the specified user and access other resources
        the user has permissions for.

        Users are redirected to this endpoint after they sign in.

        You can use the **course_enrollments** value in the response to get a
        list of courses the user is enrolled in.

    **Example Request**

        GET /api/mobile/{version}/users/{username}

    **Response Values**

        If the request is successful, the request returns an HTTP 200 "OK" response.

        The HTTP 200 response has the following values.

        * course_enrollments: The URI to list the courses the currently signed
          in user is enrolled in.
        * email: The email address of the currently signed in user.
        * id: The ID of the user.
        * name: The full name of the currently signed in user.
        * username: The username of the currently signed in user.
    """
    queryset = (
        User.objects.all().select_related('profile')
    )
    serializer_class = UserSerializer
    lookup_field = 'username'

    def get_serializer_context(self):
        context = super().get_serializer_context()
        context['api_version'] = self.kwargs.get('api_version')
        return context


@mobile_view(is_user=True)
@method_decorator(transaction.non_atomic_requests, name='dispatch')
class UserCourseStatus(views.APIView):
    """
    **Use Cases**

        Get or update the ID of the module that the specified user last
        visited in the specified course.

        Get ID of the last completed block in case of version v1

    **Example Requests**

        GET /api/mobile/{version}/users/{username}/course_status_info/{course_id}

        PATCH /api/mobile/{version}/users/{username}/course_status_info/{course_id}

        **PATCH Parameters**

          The body of the PATCH request can include the following parameters.

          * last_visited_module_id={module_id}
          * modification_date={date}

            The modification_date parameter is optional. If it is present, the
            update will only take effect if the modification_date in the
            request is later than the modification_date saved on the server.

    **Response Values**

        If the request is successful, the request returns an HTTP 200 "OK" response.

        The HTTP 200 response has the following values.

        * last_visited_module_id: The ID of the last module that the user
          visited in the course.
        * last_visited_module_path: The ID of the modules in the path from the
          last visited module to the course block.

        For version v1 GET request response includes the following values.

        * last_visited_block_id: ID of the last completed block.

    """

    http_method_names = ["get", "patch"]

    def dispatch(self, request, *args, **kwargs):
        if request.method in SAFE_METHODS:
            return super().dispatch(request, *args, **kwargs)
        else:
            with transaction.atomic():
                return super().dispatch(request, *args, **kwargs)

    def _last_visited_block_path(self, request, course):
        """
        Returns the path from the last block visited by the current user in the given course up to
        the course block. If there is no such visit, the first item deep enough down the course
        tree is used.
        """
        field_data_cache = FieldDataCache.cache_for_block_descendents(
            course.id, request.user, course, depth=2)

        course_block = get_block_for_descriptor(
            request.user, request, course, field_data_cache, course.id, course=course
        )

        path = [course_block] if course_block else []
        chapter = get_current_child(course_block, min_depth=2)
        if chapter is not None:
            path.append(chapter)
            section = get_current_child(chapter, min_depth=1)
            if section is not None:
                path.append(section)

        path.reverse()
        return path

    def _get_course_info(self, request, course):
        """
        Returns the course status
        """
        path = self._last_visited_block_path(request, course)
        path_ids = [str(block.location) for block in path]
        return Response({
            "last_visited_module_id": path_ids[0],
            "last_visited_module_path": path_ids,
        })

    def _update_last_visited_module_id(self, request, course, module_key, modification_date):
        """
        Saves the module id if the found modification_date is less recent than the passed modification date
        """
        field_data_cache = FieldDataCache.cache_for_block_descendents(
            course.id, request.user, course, depth=2)
        try:
            descriptor = modulestore().get_item(module_key)
        except ItemNotFoundError:
            log.error(f"{errors.ERROR_INVALID_MODULE_ID} %s", module_key)
            return Response(errors.ERROR_INVALID_MODULE_ID, status=400)
        block = get_block_for_descriptor(
            request.user, request, descriptor, field_data_cache, course.id, course=course
        )

        if modification_date:
            key = KeyValueStore.Key(
                scope=Scope.user_state,
                user_id=request.user.id,
                block_scope_id=course.location,
                field_name='position'
            )
            original_store_date = field_data_cache.last_modified(key)
            if original_store_date is not None and modification_date < original_store_date:
                # old modification date so skip update
                return self._get_course_info(request, course)

        save_positions_recursively_up(request.user, request, field_data_cache, block, course=course)
        return self._get_course_info(request, course)

    @mobile_course_access(depth=2)
    def get(self, request, course, *args, **kwargs):  # lint-amnesty, pylint: disable=unused-argument
        """
        Get the ID of the module that the specified user last visited in the specified course.
        """
        user_course_status = self._get_course_info(request, course)

        api_version = self.kwargs.get("api_version")
        if api_version == API_V1:
            # Get ID of the block that the specified user last visited in the specified course.
            try:
                block_id = str(get_key_to_last_completed_block(request.user, course.id))
            except UnavailableCompletionData:
                block_id = ""

            user_course_status.data["last_visited_block_id"] = block_id

        return user_course_status

    @mobile_course_access(depth=2)
    def patch(self, request, course, *args, **kwargs):  # lint-amnesty, pylint: disable=unused-argument
        """
        Update the ID of the module that the specified user last visited in the specified course.
        """
        module_id = request.data.get("last_visited_module_id")
        modification_date_string = request.data.get("modification_date")
        modification_date = None
        if modification_date_string:
            modification_date = dateparse.parse_datetime(modification_date_string)
            if not modification_date or not modification_date.tzinfo:
                log.error(f"{errors.ERROR_INVALID_MODIFICATION_DATE} %s", modification_date_string)
                return Response(errors.ERROR_INVALID_MODIFICATION_DATE, status=400)

        if module_id:
            try:
                module_key = UsageKey.from_string(module_id)
            except InvalidKeyError:
                log.error(f"{errors.ERROR_INVALID_MODULE_ID} %s", module_id)
                return Response(errors.ERROR_INVALID_MODULE_ID, status=400)

            return self._update_last_visited_module_id(request, course, module_key, modification_date)
        else:
            # The arguments are optional, so if there's no argument just succeed
            return self._get_course_info(request, course)


@mobile_view(is_user=True)
class UserCourseEnrollmentsList(generics.ListAPIView):
    """
    **Use Case**

        Get information about the courses that the currently signed in user is
        enrolled in.

        v1 differs from v0.5 version by returning ALL enrollments for
        a user rather than only the enrollments the user has access to (that haven't expired).
        An additional attribute "expiration" has been added to the response, which lists the date
        when access to the course will expire or null if it doesn't expire.

        In v4 we added to the response primary object. Primary object contains the latest user's enrollment
        or course where user has the latest progress. Primary object has been cut from user's
        enrolments array and inserted into separated section with key `primary`.

    **Example Request**

        GET /api/mobile/v1/users/{username}/course_enrollments/

    **Response Values**

        If the request for information about the user is successful, the
        request returns an HTTP 200 "OK" response.

        The HTTP 200 response has the following values.

        * expiration: The course expiration date for given user course pair
          or null if the course does not expire.
        * certificate: Information about the user's earned certificate in the
          course.
        * course: A collection of the following data about the course.

        * courseware_access: A JSON representation with access information for the course,
          including any access errors.

          * course_about: The URL to the course about page.
          * course_sharing_utm_parameters: Encoded UTM parameters to be included in course sharing url
          * course_handouts: The URI to get data for course handouts.
          * course_image: The path to the course image.
          * course_updates: The URI to get data for course updates.
          * discussion_url: The URI to access data for course discussions if
            it is enabled, otherwise null.
          * end: The end date of the course.
          * id: The unique ID of the course.
          * name: The name of the course.
          * number: The course number.
          * org: The organization that created the course.
          * start: The date and time when the course starts.
          * start_display:
            If start_type is a string, then the advertised_start date for the course.
            If start_type is a timestamp, then a formatted date for the start of the course.
            If start_type is empty, then the value is None and it indicates that the course has not yet started.
          * start_type: One of either "string", "timestamp", or "empty"
          * subscription_id: A unique "clean" (alphanumeric with '_') ID of
            the course.
          * video_outline: The URI to get the list of all videos that the user
            can access in the course.

        * created: The date the course was created.
        * is_active: Whether the course is currently active. Possible values
          are true or false.
        * mode: The type of certificate registration for this course (honor or
          certified).
        * url: URL to the downloadable version of the certificate, if exists.
        * course_progress: Contains information about how many assignments are in the course
          and how many assignments the student has completed.
        * total_assignments_count: Total course's assignments count.
        * assignments_completed: Assignments witch the student has completed.
    """

    lookup_field = 'username'

    # In Django Rest Framework v3, there is a default pagination
    # class that transmutes the response data into a dictionary
    # with pagination information.  The original response data (a list)
    # is stored in a "results" value of the dictionary.
    # For backwards compatibility with the existing API, we disable
    # the default behavior by setting the pagination_class to None.
    pagination_class = None

    def is_org(self, check_org, course_org):
        """
        Check course org matches request org param or no param provided
        """
        return check_org is None or (check_org.lower() == course_org.lower())

    def get_serializer_context(self):
        context = super().get_serializer_context()
        requested_fields = self.request.GET.get('requested_fields', '')

        context['api_version'] = self.kwargs.get('api_version')
        context['requested_fields'] = requested_fields.split(',')
        return context

    def get_serializer_class(self):
        api_version = self.kwargs.get('api_version')
        if api_version == API_V05:
            return CourseEnrollmentSerializerv05
        return CourseEnrollmentSerializer

    @cached_property
    def queryset_for_user(self):
        """
        Find and return the list of course enrollments for the user.

        In v4 added filtering by statuses.
        """
        api_version = self.kwargs.get('api_version')
        status = self.request.GET.get('status')
        username = self.kwargs['username']

        queryset = CourseEnrollment.objects.all().select_related('course', 'user').filter(
            user__username=username,
            is_active=True
        ).order_by('-created')

        if api_version == API_V4 and status in EnrollmentStatuses.values():
            if status == EnrollmentStatuses.IN_PROGRESS.value:
                queryset = queryset.in_progress(username=username, time_zone=self.user_timezone)
            elif status == EnrollmentStatuses.COMPLETED.value:
                queryset = queryset.completed(username=username)
            elif status == EnrollmentStatuses.EXPIRED.value:
                queryset = queryset.expired(username=username, time_zone=self.user_timezone)

        return queryset

    def get_queryset(self):
        api_version = self.kwargs.get('api_version')
        status = self.request.GET.get('status')
        mobile_available = self.get_same_org_mobile_available_enrollments()

        not_duration_limited = (
            enrollment for enrollment in mobile_available
            if check_course_expired(self.request.user, enrollment.course) == ACCESS_GRANTED
        )

        if api_version == API_V4 and status not in EnrollmentStatuses.values():
            primary_enrollment_obj = self.get_primary_enrollment_by_latest_enrollment_or_progress()
            if primary_enrollment_obj:
                mobile_available.remove(primary_enrollment_obj)

        if api_version == API_V05:
            # for v0.5 don't return expired courses
            return list(not_duration_limited)
        else:
            # return all courses, with associated expiration
            return mobile_available

    def get_same_org_mobile_available_enrollments(self) -> list[CourseEnrollment]:
        """
        Gets list with `CourseEnrollment` for mobile available courses.
        """
        org = self.request.query_params.get('org', None)

        same_org = (
            enrollment for enrollment in self.queryset_for_user
            if enrollment.course_overview and self.is_org(org, enrollment.course_overview.org)
        )
        mobile_available = (
            enrollment for enrollment in same_org
            if is_mobile_available_for_user(self.request.user, enrollment.course_overview)
        )
        return list(mobile_available)

    def list(self, request, *args, **kwargs):
        response = super().list(request, *args, **kwargs)
        api_version = self.kwargs.get('api_version')
        status = self.request.GET.get('status')

        if api_version in (API_V2, API_V3, API_V4):
            enrollment_data = {
                'configs': MobileConfig.get_structured_configs(),
                'user_timezone': str(self.user_timezone),
                'enrollments': response.data
            }
            if api_version == API_V4 and status not in EnrollmentStatuses.values():
                primary_enrollment_obj = self.get_primary_enrollment_by_latest_enrollment_or_progress()
                if primary_enrollment_obj:
                    serializer = CourseEnrollmentSerializerModifiedForPrimary(
                        primary_enrollment_obj,
                        context=self.get_serializer_context(),
                    )
                    enrollment_data.update({'primary': serializer.data})

            return Response(enrollment_data)

        return response

    @cached_property
    def user_timezone(self):
        """
        Get the user's timezone.
        """
        return get_user_timezone_or_last_seen_timezone_or_utc(self.get_user())

    def get_user(self) -> User:
        """
        Get user object by username.
        """
        return get_object_or_404(User, username=self.kwargs['username'])

    def get_primary_enrollment_by_latest_enrollment_or_progress(self) -> Optional[CourseEnrollment]:
        """
        Gets primary enrollment obj by latest enrollment or latest progress on the course.
        """
        mobile_available = self.get_same_org_mobile_available_enrollments()
        if not mobile_available:
            return None

        mobile_available_course_ids = [enrollment.course_id for enrollment in mobile_available]

        latest_enrollment = self.queryset_for_user.filter(
            course__id__in=mobile_available_course_ids
        ).order_by('-created').first()

        if not latest_enrollment:
            return None

        latest_progress = StudentModule.objects.filter(
            student__username=self.kwargs['username'],
            course_id__in=mobile_available_course_ids,
        ).order_by('-modified').first()

        if not latest_progress:
            return latest_enrollment

        enrollment_with_latest_progress = self.queryset_for_user.filter(
            course_id=latest_progress.course_id,
            user__username=self.kwargs['username'],
        ).first()

        if latest_enrollment.created > latest_progress.modified:
            return latest_enrollment
        else:
            return enrollment_with_latest_progress

    # pylint: disable=attribute-defined-outside-init
    @property
    def paginator(self):
        """
        Override API View paginator property to dynamically determine pagination class

        Implements solutions from the discussion at
        https://www.github.com/encode/django-rest-framework/issues/6397.
        """
        super().paginator  # pylint: disable=expression-not-assigned
        api_version = self.kwargs.get('api_version')

        if self._paginator is None and api_version == API_V3:
            self._paginator = DefaultPagination()
        if self._paginator is None and api_version == API_V4:
            self._paginator = UserCourseEnrollmentsV4Pagination()

        return self._paginator


@api_view(["GET"])
@mobile_view()
def my_user_info(request, api_version):
    """
    Redirect to the currently-logged-in user's info page
    """
    # update user's last logged in from here because
    # updating it from the oauth2 related code is too complex
    user_logged_in.send(sender=User, user=request.user, request=request)
    return redirect("user-detail", api_version=api_version, username=request.user.username)


<<<<<<< HEAD
@mobile_view(is_user=True)
class UserEnrollmentsStatus(views.APIView):
    """
    **Use Case**

        Get information about user's enrolments status.

        Returns active enrolment status if user was enrolled for the course
        less than 30 days ago or has progressed in the course in the last 30 days.
        Otherwise, the registration is considered inactive.

    **Example Request**

        GET /api/mobile/{api_version}/users/<user_name>/enrollments_status/

    **Response Values**

        If the request for information about the user's enrolments is successful, the
        request returns an HTTP 200 "OK" response.

        The HTTP 200 response has the following values.

        * course_id (str): The course id associated with the user's enrollment.
        * course_name (str): The course name associated with the user's enrollment.
        * is_active (bool): User's course enrolment status.


        The HTTP 200 response contains a list of dictionaries that contain info
        about each user's enrolment status.

    **Example Response**

        ```json
        [
            {
                "course_id": "course-v1:a+a+a",
                "course_name": "a",
                "is_active": true
            },
            {
                "course_id": "course-v1:b+b+b",
                "course_name": "b",
                "is_active": true
            },
            {
                "course_id": "course-v1:c+c+c",
                "course_name": "c",
                "is_active": false
            },
            ...
        ]
        ```
    """
    def get(self, request, *args, **kwargs) -> Response:
        """
        Gets user's enrollments status.
        """
        active_status_date = datetime.datetime.now(pytz.UTC) - datetime.timedelta(days=30)
        username = kwargs.get('username')
        course_ids_where_user_has_completions = self._get_course_ids_where_user_has_completions(
            username,
            active_status_date,
        )
        enrollments_status = self._build_enrollments_status_dict(
            username,
            active_status_date,
            course_ids_where_user_has_completions
        )
        return Response(enrollments_status)

    def _build_enrollments_status_dict(
        self,
        username: str,
        active_status_date: datetime,
        course_ids: List[str],
    ) -> List[Dict[str, bool]]:
        """
        Builds list with dictionaries with user's enrolments statuses.
        """
        user = get_object_or_404(User, username=username)
        user_enrollments = CourseEnrollment.enrollments_for_user(user).select_related('course')
        mobile_available = [
            enrollment for enrollment in user_enrollments
            if is_mobile_available_for_user(user, enrollment.course_overview)
        ]
        enrollments_status = []
        for user_enrollment in mobile_available:
            course_id = str(user_enrollment.course_overview.id)
            enrollments_status.append(
                {
                    'course_id': course_id,
                    'course_name': user_enrollment.course_overview.display_name,
                    'is_active': bool(
                        course_id in course_ids
                        or user_enrollment.created > active_status_date
                    )
                }
            )
        return enrollments_status

    @staticmethod
    def _get_course_ids_where_user_has_completions(
        username: str,
        active_status_date: datetime,
    ) -> List[str]:
        """
        Gets course ids where user has completions.
        """
        user_completions_last_month = BlockCompletion.objects.filter(
            user__username=username,
            created__gte=active_status_date
        )
        return [str(completion.block_key.course_key) for completion in user_completions_last_month]
=======
class UserCourseEnrollmentsV4Pagination(DefaultPagination):
    """
    Pagination for `UserCourseEnrollments` API v4.
    """
    page_size = 5
    max_page_size = 50
>>>>>>> 50051683
<|MERGE_RESOLUTION|>--- conflicted
+++ resolved
@@ -5,12 +5,8 @@
 
 import datetime
 import logging
-<<<<<<< HEAD
-from typing import Dict, List
-=======
 from functools import cached_property
-from typing import Optional
->>>>>>> 50051683
+from typing import Dict, List, Optional
 
 import pytz
 from completion.exceptions import UnavailableCompletionData
@@ -537,7 +533,6 @@
     return redirect("user-detail", api_version=api_version, username=request.user.username)
 
 
-<<<<<<< HEAD
 @mobile_view(is_user=True)
 class UserEnrollmentsStatus(views.APIView):
     """
@@ -651,11 +646,11 @@
             created__gte=active_status_date
         )
         return [str(completion.block_key.course_key) for completion in user_completions_last_month]
-=======
+
+
 class UserCourseEnrollmentsV4Pagination(DefaultPagination):
     """
     Pagination for `UserCourseEnrollments` API v4.
     """
     page_size = 5
-    max_page_size = 50
->>>>>>> 50051683
+    max_page_size = 50