.discussion {

  // discussion - elements - actions
  // ====================

  // UI: general action list
  .post-actions-list,
  .response-actions-list,
  .comment-actions-list {
    @extend %ui-no-list;
    @include text-align(right);

    .actions-item {
      box-sizing: border-box;
      display: block;
      margin: ($baseline/4) 0;

      &.is-hidden {
        display: none;
      }

      &.is-disabled {
        a {
          pointer-events: none;

          .action-icon {
            display: none;
          }

          .action-label {
<<<<<<< HEAD
            padding-right: 0px;
=======
            @include padding-right(0);
>>>>>>> 596a44c3
          }

          &:hover {
            border-color: transparent;

            .action-label {
              color: $forum-color-active-text;
            }
          }
        }
      }
    }

    .more-wrapper {
      position: relative;
    }
  }

  // ====================

  // UI: general actions dropdown layout
  .actions-dropdown {
    @extend %ui-no-list;
    @extend %ui-depth1;
    @include right(0);
    display: none;
    position: absolute;
    top: 100%;
    pointer-events: none;
    min-width: $actions-dropdown-width;

    &.is-expanded {
      display: block;
      pointer-events: auto;
    }

    .actions-dropdown-list {
      box-sizing: border-box;
      box-shadow: 0 1px 1px $shadow-l1;
      position: relative;
      width: 100%;
      border-radius: $forum-border-radius;
      margin: ($baseline/4) 0 0 0;
      border: 1px solid $gray-l3;
      padding: ($baseline/2) ($baseline*0.75);
      background: $forum-color-background;

      // ui triangle/nub
      &:after,
      &:before {
        @include right(6px);
        bottom: 100%;
        border: solid transparent;
        content: " ";
        height: 0;
        width: 0;
        position: absolute;
        pointer-events: none;
      }

      &:after {
        @include margin-right(1px);
        border-color: $transparent;
        border-bottom-color: $white;
        border-width: 6px;
      }

      &:before {
        border-color: $transparent;
        border-bottom-color: $forum-color-border;
        border-width: 7px;
      }
    }

    .actions-item {
      display: block;
      margin: 0;

      &.is-hidden {
        display: none;
      }
    }
  }

  // ====================

  // UI: general action
  .action-button {
    @include transition(border .5s linear 0s);
    box-sizing: border-box;
    display: inline-block;
    border: 1px solid transparent;
    border-radius: $forum-border-radius;
    color: $gray-l1;

    .action-icon {
      display: inline-block;
      font-size: $forum-small-font-size;
      height: $baseline;
      width: $baseline;
      border: 1px solid $forum-color-border;
      border-radius: $forum-border-radius;
      text-align: center;
      color: $gray-l1;

      .icon {
        vertical-align: middle;
      }
    }

    .action-label {
      @extend %t-copy-sub2;
      display: none;
      vertical-align: middle;
      padding: 2px 8px;
    }

    &:hover, &:focus {

      .action-label {
        display: inline-block;
      }

      .action-icon {
        @include border-radius(0, $forum-border-radius, $forum-border-radius, 0);
      }
    }

    // specific button styles
    &.action-follow {

      .action-label {
        color: $blue-d1;
      }

      &.is-checked, &:hover, &:focus {

        .action-icon {
          background-color: $forum-color-following;
          border: 1px solid $blue-d1;
          color: $white;
        }
      }

      &:hover, &:focus {
        border-color: $forum-color-following;
      }
    }

    &.action-vote {

      .action-label {
        opacity: 1;
      }

      &.is-checked, &:hover, &:focus {

        .action-icon {
          background-color: $green-d1;
          border: 1px solid $green-d2;
          color: $white;
        }
      }

      &:hover, &:focus {
        border-color: $green-d2;

        .action-label {
          color: $green-d2;
        }
      }
    }

    &.action-endorse {

      &.is-checked, &:hover, &:focus {

        .action-icon {
          background-color: $blue-d1;
          border: 1px solid $blue-d2;
          color: $white;
        }
      }

      &:hover, &:focus {
        border-color: $blue-d2;
        background-color: $forum-color-background;

        .action-label {
          color: $blue-d2;
        }
      }
    }

    &.action-answer {

      &.is-checked, &:hover, &:focus {

        .action-icon {
          border: 1px solid $green-d1;
          background-color: $green-d1;
          color: $white;
        }
      }

      &:hover, &:focus {
        border-color: $green-d1;
        background-color: $forum-color-background;

        .action-label {
          color: $green-d2;
        }
      }
    }

    // more drop-down menu
    &.action-more {
      position: relative;

      &:hover, &:focus {
        border-color: $gray;
        background-color: $forum-color-background;

        .action-icon {
          border: 1px solid $gray;
          background-color: $gray;
          color: $white;
        }

        .action-label {
          opacity: 1;
          color: $black;
        }
      }
    }
  }

  // ====================

  .actions-dropdown {

    // UI: secondary action
    .action-list-item {
      @extend %t-copy-sub2;
      @include text-align(right);
      display: block;
      width: 100%;
      padding: ($baseline/10) 0;
      white-space: nowrap;
      color: $gray-l1;

      &:hover, &:focus {
        color: $link-color;
      }

      .action-icon {
        @include margin-left($baseline/4);
        display: inline-block;
        width: ($baseline/2);
        color: inherit;
      }

      .action-label {
        display: inline-block;
        color: inherit;
      }

      // CASE: checked
      &.is-checked {
        // CASE: pin action
        &.action-pin {
          color: $pink;
        }

        // CASE: report action
        &.action-report {
          color: $pink;
        }

        // CASE: hover for any action
        &:hover, &:focus {
          color: $link-color;
        }
      }
    }
  }

  .action-button, .action-list-item {
    .action-label {
      @include float(left);
      .label-checked {
        display: none;
      }
    }

    &.is-checked {
      .label-unchecked {
        display: none;
      }

      .label-checked {
        display: inline;
      }
    }
  }
}<|MERGE_RESOLUTION|>--- conflicted
+++ resolved
@@ -28,11 +28,7 @@
           }
 
           .action-label {
-<<<<<<< HEAD
-            padding-right: 0px;
-=======
             @include padding-right(0);
->>>>>>> 596a44c3
           }
 
           &:hover {
