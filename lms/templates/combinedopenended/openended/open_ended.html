--- conflicted
+++ resolved
@@ -5,18 +5,12 @@
       ${prompt|n}
     </div>
     <div class="visibility-control visibility-control-response">
-<<<<<<< HEAD
-      <div class="inner">
-      </div>
-      <label class="section-header section-header-response" for="answer_${module_id}">Response</label>
-=======
         <div class="inner">
         </div>
         <label class="section-header section-header-response" for="answer_${module_id}">
         ## Translators: "Response" labels an area that contains the user's
         ## Response to an openended problem. It is a noun.
         ${_("Response")}</label>
->>>>>>> 9d850eec
     </div>
     <textarea rows="${rows}" cols="${cols}" name="answer" class="answer short-form-response" id="answer_${module_id}">${previous_answer|h}</textarea>
 
