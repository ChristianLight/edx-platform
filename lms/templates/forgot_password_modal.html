<%! from django.core.urlresolvers import reverse %>
<section id="forgot-password-modal" class="modal forgot-password-modal">
  <div class="inner-wrapper">
    <div id="password-reset">
      <header>
        <h2>Password Reset</h2>
      </header>

      <div class="instructions">
        <p>Please enter your e-mail address below, and we will e-mail instructions for setting a new password.</p>
      </div>

      <form id="pwd_reset_form" action="${reverse('password_reset')}" method="post" data-remote="true">
<<<<<<< HEAD
        <fieldset class="group group-form group-form-requiredinformation">
          <legend class="is-hidden">Required Information</legend>
        
          <ol class="list-input">
            <li class="field required text" id="field-email">
              <label for="id_email">Your E-mail Address</label>
              <input class="" id="id_email" type="email" name="email" value="" placeholder="example: username@domain.com" />
              <span class="tip tip-input">This is the email address you used to register with edX</span>
            </li>
          </ol>
        </fieldset>
        
        <div class="form-actions">
          <button name="submit" type="submit" id="pwd_reset_button" class="action action-primary action-update">Reset My Password</button>
=======
        <label for="pwd_reset_email">E-mail address:</label>
        <input id="pwd_reset_email" type="email" name="email" maxlength="75" placeholder="Your E-mail"/>
        <div class="submit">
          <input type="submit" id="pwd_reset_button" value="Reset my password" />
>>>>>>> c765906f
        </div>
      </form>
    </div>

    <a href="#" class="close-modal" title="Close Modal">
      <div class="inner">
        <p>&#10005;</p>
      </div>
    </a>
  </div>
</section>

<script type="text/javascript">
  (function() {
   $(document).delegate('#pwd_reset_form', 'ajax:success', function(data, json, xhr) {
     if(json.success) {
       $("#password-reset").html(json.value);
     } else {
       if($('#pwd_error').length == 0) {
         $('#pwd_reset_form').prepend('<div id="pwd_error" class="modal-form-error">Email is incorrect.</div>');
       }
       $('#pwd_error').stop().css("display", "block");
     }
   });
   
   // removing close link's default behavior
   $('#login-modal .close-modal').click(function(e) {
    e.preventDefault();
   });
  })(this)
</script><|MERGE_RESOLUTION|>--- conflicted
+++ resolved
@@ -11,14 +11,13 @@
       </div>
 
       <form id="pwd_reset_form" action="${reverse('password_reset')}" method="post" data-remote="true">
-<<<<<<< HEAD
         <fieldset class="group group-form group-form-requiredinformation">
           <legend class="is-hidden">Required Information</legend>
         
           <ol class="list-input">
             <li class="field required text" id="field-email">
-              <label for="id_email">Your E-mail Address</label>
-              <input class="" id="id_email" type="email" name="email" value="" placeholder="example: username@domain.com" />
+              <label for="pwd_reset_email">Your E-mail Address</label>
+              <input class="" id="pwd_reset_email" type="email" name="email" value="" placeholder="example: username@domain.com" />
               <span class="tip tip-input">This is the email address you used to register with edX</span>
             </li>
           </ol>
@@ -26,12 +25,6 @@
         
         <div class="form-actions">
           <button name="submit" type="submit" id="pwd_reset_button" class="action action-primary action-update">Reset My Password</button>
-=======
-        <label for="pwd_reset_email">E-mail address:</label>
-        <input id="pwd_reset_email" type="email" name="email" maxlength="75" placeholder="Your E-mail"/>
-        <div class="submit">
-          <input type="submit" id="pwd_reset_button" value="Reset my password" />
->>>>>>> c765906f
         </div>
       </form>
     </div>
