"""
This is the common settings file, intended to set sane defaults.

If you wish to override some of the settings set here without needing to specify
everything, you should create a new settings file that imports the content of this
one and then overrides anything you wish to make overridable.

Some known files that extend this one:

- `production.py` - This file loads overrides from a yaml settings file and uses that
    to override the settings set in this file.


Conventions
-----------

1. Extending a List Setting

    Sometimes settings take the form of a list and rather than replacing the
    whole list, we want to add items to the list. eg. CELERY_IMPORTS.

    In this case, it is recommended that a new variable created in your extended
    file that contains the word `EXTRA` and enough of the base variable to easily
    let people map between the two items.

    Examples:
        - CELERY_EXTRA_IMPORTS  (preferred format)
        - EXTRA_MIDDLEWARE_CLASSES
        - XBLOCK_EXTRA_MIXINS  (preferred format)

    The preferred format for the name of the new setting (e.g. `CELERY_EXTRA_IMPORTS`) is to use
    the same prefix (e.g. `CELERY`) of the setting that is being appended (e.g. `CELERY_IMPORTS`).
"""

# We intentionally define lots of variables that aren't used
# pylint: disable=unused-import

# Pylint gets confused by path.py instances, which report themselves as class
# objects. As a result, pylint applies the wrong regex in validating names,
# and throws spurious errors. Therefore, we disable invalid-name checking.
# pylint: disable=invalid-name

import importlib.util
import sys
import os

import django
from corsheaders.defaults import default_headers as corsheaders_default_headers
from path import Path as path
from django.utils.translation import gettext_lazy as _
from enterprise.constants import (
    ENTERPRISE_ADMIN_ROLE,
    ENTERPRISE_CATALOG_ADMIN_ROLE,
    ENTERPRISE_DASHBOARD_ADMIN_ROLE,
    ENTERPRISE_ENROLLMENT_API_ADMIN_ROLE,
    ENTERPRISE_FULFILLMENT_OPERATOR_ROLE,
    ENTERPRISE_REPORTING_CONFIG_ADMIN_ROLE,
    ENTERPRISE_SSO_ORCHESTRATOR_OPERATOR_ROLE,
    ENTERPRISE_OPERATOR_ROLE,
<<<<<<< HEAD
    SYSTEM_ENTERPRISE_PROVISIONING_ADMIN_ROLE,
    PROVISIONING_ENTERPRISE_CUSTOMER_ADMIN_ROLE,
    PROVISIONING_PENDING_ENTERPRISE_CUSTOMER_ADMIN_USER_ROLE,
=======
    SYSTEM_ENTERPRISE_PROVISIONING_ADMIN_ROLE
>>>>>>> 8fb033a5
)

from openedx.core.constants import COURSE_KEY_REGEX, COURSE_KEY_PATTERN, COURSE_ID_PATTERN
from openedx.core.djangoapps.theming.helpers_dirs import (
    get_themes_unchecked,
    get_theme_base_dirs_from_settings
)
from openedx.core.lib.derived import derived, derived_collection_entry
from openedx.core.release import doc_version
from lms.djangoapps.lms_xblock.mixin import LmsBlockMixin

################################### FEATURES ###################################
# .. setting_name: PLATFORM_NAME
# .. setting_default: Your Platform Name Here
# .. setting_description: The display name of the platform to be used in
#     templates/emails/etc.
PLATFORM_NAME = _('Your Platform Name Here')
PLATFORM_DESCRIPTION = _('Your Platform Description Here')
CC_MERCHANT_NAME = PLATFORM_NAME

PLATFORM_FACEBOOK_ACCOUNT = "http://www.facebook.com/YourPlatformFacebookAccount"
PLATFORM_TWITTER_ACCOUNT = "@YourPlatformTwitterAccount"

ENABLE_JASMINE = False

LMS_ROOT_URL = 'https://localhost:18000'
LMS_INTERNAL_ROOT_URL = LMS_ROOT_URL
LMS_ENROLLMENT_API_PATH = "/api/enrollment/v1/"

# List of logout URIs for each IDA that the learner should be logged out of when they logout of the LMS. Only applies to
# IDA for which the social auth flow uses DOT (Django OAuth Toolkit).
IDA_LOGOUT_URI_LIST = []

# Features
FEATURES = {
    # .. toggle_name: FEATURES['DISPLAY_DEBUG_INFO_TO_STAFF']
    # .. toggle_implementation: DjangoSetting
    # .. toggle_default: True
    # .. toggle_description: Add a "Staff Debug" button to course blocks for debugging
    #   by course staff.
    # .. toggle_use_cases: open_edx
    # .. toggle_creation_date: 2015-09-04
    # .. toggle_tickets: https://github.com/openedx/edx-platform/pull/2425
    'DISPLAY_DEBUG_INFO_TO_STAFF': True,

    # .. toggle_name: FEATURES['DISPLAY_HISTOGRAMS_TO_STAFF']
    # .. toggle_implementation: DjangoSetting
    # .. toggle_default: False
    # .. toggle_description: This displays histograms in the Staff Debug Info panel to course staff.
    # .. toggle_use_cases: open_edx
    # .. toggle_creation_date: 2014-02-13
    # .. toggle_warning: Generating histograms requires scanning the courseware_studentmodule table on each view. This
    #   can make staff access to courseware very slow on large courses.
    # .. toggle_tickets: https://github.com/openedx/edx-platform/pull/2425
    'DISPLAY_HISTOGRAMS_TO_STAFF': False,  # For large courses this slows down courseware access for staff.

    'REROUTE_ACTIVATION_EMAIL': False,  # nonempty string = address for all activation emails

    # .. toggle_name: FEATURES['DISABLE_START_DATES']
    # .. toggle_implementation: DjangoSetting
    # .. toggle_default: False
    # .. toggle_description: When True, all courses will be active, regardless of start
    #   date.
    # .. toggle_use_cases: open_edx
    # .. toggle_creation_date: 2012-07-24
    # .. toggle_warning: This will cause ALL courses to be immediately visible.
    # .. toggle_tickets: https://github.com/openedx/edx-platform/pull/17913
    ## DO NOT SET TO True IN THIS FILE
    ## Doing so will cause all courses to be released on production
    'DISABLE_START_DATES': False,

    # .. toggle_name: FEATURES['ENABLE_DISCUSSION_SERVICE']
    # .. toggle_implementation: DjangoSetting
    # .. toggle_default: True
    # .. toggle_description: When True, it will enable the Discussion tab in courseware for all courses. Setting this
    #   to False will not contain inline discussion components and discussion tab in any courses.
    # .. toggle_use_cases: open_edx
    # .. toggle_creation_date: 2012-08-14
    # .. toggle_warning: If the discussion panel is present in the course and the value for this flag is False then,
    #   attempting to expand those components will cause errors. So, this should only be set to False with an LMS that
    #   is running courses that do not contain discussion components.
    #   For consistency in user-experience, keep the value in sync with the setting of the same name in the CMS.
    'ENABLE_DISCUSSION_SERVICE': True,

    # .. toggle_name: FEATURES['ENABLE_TEXTBOOK']
    # .. toggle_implementation: DjangoSetting
    # .. toggle_default: True
    # .. toggle_description: Add PDF and HTML textbook tabs to the courseware.
    # .. toggle_use_cases: open_edx
    # .. toggle_creation_date: 2014-03-27
    # .. toggle_warning: For consistency in user-experience, keep the value in sync with the setting of the same name
    #   in the CMS.
    # .. toggle_tickets: https://github.com/openedx/edx-platform/pull/3064
    'ENABLE_TEXTBOOK': True,

    # .. toggle_name: FEATURES['ENABLE_DISCUSSION_HOME_PANEL']
    # .. toggle_implementation: DjangoSetting
    # .. toggle_default: True
    # .. toggle_description: Hides or displays a welcome panel under the Discussion tab, which includes a subscription
    #   on/off setting for discussion digest emails.
    # .. toggle_use_cases: open_edx
    # .. toggle_creation_date: 2013-07-30
    # .. toggle_warning: This should remain off in production until digest notifications are online.
    # .. toggle_tickets: https://github.com/openedx/edx-platform/pull/520
    'ENABLE_DISCUSSION_HOME_PANEL': False,

    # .. toggle_name: FEATURES['ENABLE_DISCUSSION_EMAIL_DIGEST']
    # .. toggle_implementation: DjangoSetting
    # .. toggle_default: False
    # .. toggle_description: Set this to True if you want the discussion digest emails
    #   enabled automatically for new users. This will be set on all new account
    #   registrations.
    # .. toggle_use_cases: open_edx
    # .. toggle_creation_date: 2014-08-19
    # .. toggle_target_removal_date: None
    # .. toggle_warning: It is not recommended to enable this feature if ENABLE_DISCUSSION_HOME_PANEL is not enabled,
    #   since subscribers who receive digests in that case will only be able to unsubscribe via links embedded in
    #   their emails, and they will have no way to resubscribe.
    # .. toggle_tickets: https://github.com/openedx/edx-platform/pull/4891
    'ENABLE_DISCUSSION_EMAIL_DIGEST': False,

    # .. toggle_name: FEATURES['ENABLE_UNICODE_USERNAME']
    # .. toggle_implementation: DjangoSetting
    # .. toggle_default: False
    # .. toggle_description: Set this to True to allow unicode characters in username. Enabling this will also
    #   automatically enable SOCIAL_AUTH_CLEAN_USERNAMES. When this is enabled, usernames will have to match the
    #   regular expression defined by USERNAME_REGEX_PARTIAL.
    # .. toggle_use_cases: open_edx
    # .. toggle_creation_date: 2017-06-27
    # .. toggle_tickets: https://github.com/openedx/edx-platform/pull/14729
    'ENABLE_UNICODE_USERNAME': False,

    # .. toggle_name: FEATURES['ENABLE_DJANGO_ADMIN_SITE']
    # .. toggle_implementation: DjangoSetting
    # .. toggle_default: True
    # .. toggle_description: Set to False if you want to disable Django's admin site.
    # .. toggle_use_cases: open_edx
    # .. toggle_creation_date: 2013-09-26
    # .. toggle_warning: It is not recommended to disable this feature as there are many settings available on
    #  Django's admin site and will be inaccessible to the superuser.
    # .. toggle_tickets: https://github.com/openedx/edx-platform/pull/829
    'ENABLE_DJANGO_ADMIN_SITE': True,
    'ENABLE_LMS_MIGRATION': False,

    # .. toggle_name: FEATURES['ENABLE_MASQUERADE']
    # .. toggle_implementation: DjangoSetting
    # .. toggle_default: True
    # .. toggle_description: None
    # .. toggle_use_cases: open_edx
    # .. toggle_creation_date: 2013-04-13
    'ENABLE_MASQUERADE': True,

    # .. toggle_name: FEATURES['DISABLE_LOGIN_BUTTON']
    # .. toggle_implementation: DjangoSetting
    # .. toggle_default: False
    # .. toggle_description: Removes the display of the login button in the navigation bar.
    #   Change is only at the UI level. Used in systems where login is automatic, eg MIT SSL
    # .. toggle_use_cases: open_edx
    # .. toggle_creation_date: 2013-12-03
    'DISABLE_LOGIN_BUTTON': False,

    # .. toggle_name: FEATURES['ENABLE_OAUTH2_PROVIDER']
    # .. toggle_implementation: DjangoSetting
    # .. toggle_default: False
    # .. toggle_description: Enable this feature to allow this Open edX platform to be an OAuth2 authentication
    #   provider. This is necessary to enable some other features, such as the REST API for the mobile application.
    # .. toggle_use_cases: temporary
    # .. toggle_creation_date: 2014-09-09
    # .. toggle_target_removal_date: None
    # .. toggle_warning: This temporary feature toggle does not have a target removal date.
    'ENABLE_OAUTH2_PROVIDER': False,

    # .. toggle_name: FEATURES['ENABLE_XBLOCK_VIEW_ENDPOINT']
    # .. toggle_implementation: DjangoSetting
    # .. toggle_default: False
    # .. toggle_description: Enable an API endpoint, named "xblock_view", to serve rendered XBlock views. This might be
    #   used by external applications. See for instance jquery-xblock (now unmaintained):
    #   https://github.com/openedx/jquery-xblock
    # .. toggle_use_cases: open_edx
    # .. toggle_creation_date: 2014-03-14
    # .. toggle_tickets: https://github.com/openedx/edx-platform/pull/2968
    'ENABLE_XBLOCK_VIEW_ENDPOINT': False,

    # Allows to configure the LMS to provide CORS headers to serve requests from other
    # domains
    'ENABLE_CORS_HEADERS': False,

    # Can be turned off if course lists need to be hidden. Effects views and templates.
    # .. toggle_name: FEATURES['COURSES_ARE_BROWSABLE']
    # .. toggle_implementation: DjangoSetting
    # .. toggle_default: True
    # .. toggle_description: When this is set to True, all the courses will be listed on the /courses page and Explore
    #   Courses link will be visible. Set to False if courses list and Explore Courses link need to be hidden.
    # .. toggle_use_cases: open_edx
    # .. toggle_creation_date: 2013-09-28
    # .. toggle_warning: This Effects views and templates.
    # .. toggle_tickets: https://github.com/openedx/edx-platform/pull/1073
    'COURSES_ARE_BROWSABLE': True,

    # Can be turned off to disable the help link in the navbar
    # .. toggle_name: FEATURES['ENABLE_HELP_LINK']
    # .. toggle_implementation: DjangoSetting
    # .. toggle_default: True
    # .. toggle_description: When True, a help link is displayed on the main navbar. Set False to hide it.
    # .. toggle_use_cases: open_edx
    # .. toggle_creation_date: 2021-03-05
    # .. toggle_tickets: https://github.com/openedx/edx-platform/pull/26106
    'ENABLE_HELP_LINK': True,

    # .. toggle_name: FEATURES['HIDE_DASHBOARD_COURSES_UNTIL_ACTIVATED']
    # .. toggle_implementation: DjangoSetting
    # .. toggle_default: False
    # .. toggle_description: When set, it hides the Courses list on the Learner Dashboard page if the learner has not
    #   yet activated the account and not enrolled in any courses.
    # .. toggle_use_cases: open_edx
    # .. toggle_creation_date: 2018-05-18
    # .. toggle_tickets: https://openedx.atlassian.net/browse/OSPR-1814
    'HIDE_DASHBOARD_COURSES_UNTIL_ACTIVATED': False,

    # .. toggle_name: FEATURES['ENABLE_STUDENT_HISTORY_VIEW']
    # .. toggle_implementation: DjangoSetting
    # .. toggle_default: True
    # .. toggle_description: This provides a UI to show a student's submission history in a problem by the Staff Debug
    #   tool. Set to False if you want to hide Submission History from the courseware page.
    # .. toggle_use_cases: open_edx
    # .. toggle_creation_date: 2013-02-15
    # .. toggle_tickets: https://github.com/openedx/edx-platform/commit/8f17e6ae9ed76fa75b3caf867b65ccb632cb6870
    'ENABLE_STUDENT_HISTORY_VIEW': True,

    # Turn on a page that lets staff enter Python code to be run in the
    # sandbox, for testing whether it's enabled properly.
    'ENABLE_DEBUG_RUN_PYTHON': False,

    # Enable URL that shows information about the status of various services
    'ENABLE_SERVICE_STATUS': False,

    # Don't autoplay videos for students
    'AUTOPLAY_VIDEOS': False,

    # Move the student to next page when a video finishes. Set to True to show
    # an auto-advance button in videos. If False, videos never auto-advance.
    'ENABLE_AUTOADVANCE_VIDEOS': False,

    # Enable instructor dash to submit background tasks
    'ENABLE_INSTRUCTOR_BACKGROUND_TASKS': True,

    # Enable instructor to assign individual due dates
    # Note: In order for this feature to work, you must also add
    # 'lms.djangoapps.courseware.student_field_overrides.IndividualStudentOverrideProvider' to
    # the setting FIELD_OVERRIDE_PROVIDERS, in addition to setting this flag to
    # True.
    'INDIVIDUAL_DUE_DATES': False,

    # .. toggle_name: CUSTOM_COURSES_EDX
    # .. toggle_implementation: DjangoSetting
    # .. toggle_default: False
    # .. toggle_description: Set to True to enable Custom Courses for edX, a feature that is more commonly known as
    #   CCX. Documentation for configuring and using this feature is available at
    #   https://edx.readthedocs.io/projects/open-edx-ca/en/latest/set_up_course/custom_courses.html
    # .. toggle_warning: When set to true, 'lms.djangoapps.ccx.overrides.CustomCoursesForEdxOverrideProvider' will
    #    be added to MODULESTORE_FIELD_OVERRIDE_PROVIDERS
    # .. toggle_use_cases: opt_in, circuit_breaker
    # .. toggle_creation_date: 2015-04-10
    # .. toggle_tickets: https://github.com/openedx/edx-platform/pull/6636
    'CUSTOM_COURSES_EDX': False,

    # Toggle to enable certificates of courses on dashboard
    'ENABLE_VERIFIED_CERTIFICATES': False,
    # Settings for course import olx validation
    'ENABLE_COURSE_OLX_VALIDATION': False,

    # .. toggle_name: FEATURES['DISABLE_HONOR_CERTIFICATES']
    # .. toggle_implementation: DjangoSetting
    # .. toggle_default: False
    # .. toggle_description: Set to True to disable honor certificates. Typically used when your installation only
    #   allows verified certificates, like courses.edx.org.
    # .. toggle_use_cases: open_edx
    # .. toggle_creation_date: 2019-05-14
    # .. toggle_tickets: https://openedx.atlassian.net/browse/PROD-269
    'DISABLE_HONOR_CERTIFICATES': False,  # Toggle to disable honor certificates

    'DISABLE_AUDIT_CERTIFICATES': False,  # Toggle to disable audit certificates

    # .. toggle_name: FEATURES['AUTOMATIC_AUTH_FOR_TESTING']
    # .. toggle_implementation: DjangoSetting
    # .. toggle_default: False
    # .. toggle_description: Set to True to perform acceptance and load test. Auto auth view is responsible for load
    #    testing and is controlled by this feature flag. Session verification (of CacheBackedAuthenticationMiddleware)
    #    is a security feature, but it can be turned off by enabling this feature flag.
    # .. toggle_use_cases: open_edx
    # .. toggle_creation_date: 2013-07-25
    # .. toggle_warning: If this has been set to True then the account activation email will be skipped.
    # .. toggle_tickets: https://github.com/openedx/edx-platform/pull/417
    'AUTOMATIC_AUTH_FOR_TESTING': False,

    # .. toggle_name: FEATURES['RESTRICT_AUTOMATIC_AUTH']
    # .. toggle_implementation: DjangoSetting
    # .. toggle_default: True
    # .. toggle_description: Prevent auto auth from creating superusers or modifying existing users. Auto auth is a
    #   mechanism where superusers can simply modify attributes of other users by accessing the "/auto_auth url" with
    #   the right
    #   querystring parameters.
    # .. toggle_use_cases: open_edx
    # .. toggle_creation_date: 2018-05-07
    # .. toggle_tickets: https://openedx.atlassian.net/browse/TE-2545
    'RESTRICT_AUTOMATIC_AUTH': True,

    # .. toggle_name: FEATURES['ENABLE_LOGIN_MICROFRONTEND']
    # .. toggle_implementation: DjangoSetting
    # .. toggle_default: False
    # .. toggle_description: Enable the login micro frontend.
    # .. toggle_use_cases: open_edx
    # .. toggle_creation_date: 2018-05-07
    # .. toggle_warning: The login MFE domain name should be listed in LOGIN_REDIRECT_WHITELIST.
    'ENABLE_LOGIN_MICROFRONTEND': False,

    # .. toggle_name: FEATURES['SKIP_EMAIL_VALIDATION']
    # .. toggle_implementation: DjangoSetting
    # .. toggle_default: False
    # .. toggle_description: Turn this on to skip sending emails for user validation.
    #   Beware, as this leaves the door open to potential spam abuse.
    # .. toggle_use_cases: open_edx
    # .. toggle_creation_date: 2018-05-07
    # .. toggle_warning: The login MFE domain name should be listed in LOGIN_REDIRECT_WHITELIST.
    'SKIP_EMAIL_VALIDATION': False,

    # .. toggle_name: FEATURES['ENABLE_COSMETIC_DISPLAY_PRICE']
    # .. toggle_implementation: DjangoSetting
    # .. toggle_default: False
    # .. toggle_description: Enable the display of "cosmetic_display_price", set in a course advanced settings. This
    #   cosmetic price is used when there is no registration price associated to the course.
    # .. toggle_use_cases: open_edx
    # .. toggle_creation_date: 2014-10-10
    # .. toggle_tickets: https://github.com/openedx/edx-platform/pull/6876
    # .. toggle_warning: The use case of this feature toggle is uncertain.
    'ENABLE_COSMETIC_DISPLAY_PRICE': False,

    # Automatically approve student identity verification attempts
    # .. toggle_name: FEATURES['AUTOMATIC_VERIFY_STUDENT_IDENTITY_FOR_TESTING']
    # .. toggle_implementation: DjangoSetting
    # .. toggle_default: False
    # .. toggle_description: If set to True, then we want to skip posting anything to Software Secure. Bypass posting
    #   anything to Software Secure if the auto verify feature for testing is enabled. We actually don't even create
    #   the message because that would require encryption and message signing that rely on settings.VERIFY_STUDENT
    #   values that aren't set in dev. So we just pretend like we successfully posted and automatically approve student
    #   identity verification attempts.
    # .. toggle_use_cases: open_edx
    # .. toggle_creation_date: 2013-10-03
    # .. toggle_tickets: https://github.com/openedx/edx-platform/pull/1184
    'AUTOMATIC_VERIFY_STUDENT_IDENTITY_FOR_TESTING': False,

    # Maximum number of rows to include in the csv file for downloading problem responses.
    'MAX_PROBLEM_RESPONSES_COUNT': 5000,

    'ENABLED_PAYMENT_REPORTS': [
        "refund_report",
        "itemized_purchase_report",
        "university_revenue_share",
        "certificate_status"
    ],

    # Turn off account locking if failed login attempts exceeds a limit
    # .. toggle_name: FEATURES['ENABLE_MAX_FAILED_LOGIN_ATTEMPTS']
    # .. toggle_implementation: DjangoSetting
    # .. toggle_default: True
    # .. toggle_description: This feature will keep track of the number of failed login attempts on a given user's
    #   email. If the number of consecutive failed login attempts - without a successful login at some point - reaches
    #   a configurable threshold (default 6), then the account will be locked for a configurable amount of seconds
    #   (30 minutes) which will prevent additional login attempts until this time period has passed. If a user
    #   successfully logs in, all the counter which tracks the number of failed attempts will be reset back to 0. If
    #   set to False then account locking will be disabled for failed login attempts.
    # .. toggle_use_cases: open_edx
    # .. toggle_creation_date: 2014-01-30
    # .. toggle_tickets: https://github.com/openedx/edx-platform/pull/2331
    'ENABLE_MAX_FAILED_LOGIN_ATTEMPTS': True,

    # Hide any Personally Identifiable Information from application logs
    'SQUELCH_PII_IN_LOGS': True,

    # .. toggle_name: FEATURES['EMBARGO']
    # .. toggle_implementation: DjangoSetting
    # .. toggle_default: False
    # .. toggle_description: Turns on embargo functionality, which blocks users from
    #   the site or courses based on their location. Embargo can restrict users by states
    #   and whitelist/blacklist (IP Addresses (ie. 10.0.0.0), Networks (ie. 10.0.0.0/24)), or the user profile country.
    # .. toggle_use_cases: open_edx
    # .. toggle_creation_date: 2014-02-27
    # .. toggle_target_removal_date: None
    # .. toggle_warning: reverse proxy should be configured appropriately for example Client IP address headers
    #   (e.g HTTP_X_FORWARDED_FOR) should be configured.
    # .. toggle_tickets: https://github.com/openedx/edx-platform/pull/2749
    'EMBARGO': False,

    # Whether the Wiki subsystem should be accessible via the direct /wiki/ paths. Setting this to True means
    # that people can submit content and modify the Wiki in any arbitrary manner. We're leaving this as True in the
    # defaults, so that we maintain current behavior
    'ALLOW_WIKI_ROOT_ACCESS': True,

    # .. toggle_name: FEATURES['ENABLE_THIRD_PARTY_AUTH']
    # .. toggle_implementation: DjangoSetting
    # .. toggle_default: False
    # .. toggle_description: Turn on third-party auth. Disabled for now because full implementations are not yet
    #   available. Remember to run migrations if you enable this; we don't create tables by default. This feature can
    #   be enabled on a per-site basis. When enabling this feature, remember to define the allowed authentication
    #   backends with the AUTHENTICATION_BACKENDS setting.
    # .. toggle_use_cases: open_edx
    # .. toggle_creation_date: 2014-09-15
    'ENABLE_THIRD_PARTY_AUTH': False,

    # .. toggle_name: FEATURES['ENABLE_MKTG_SITE']
    # .. toggle_implementation: DjangoSetting
    # .. toggle_default: False
    # .. toggle_description: Toggle to enable alternate urls for marketing links.
    # .. toggle_use_cases: open_edx
    # .. toggle_creation_date: 2014-03-24
    # .. toggle_warning: When this is enabled, the MKTG_URLS setting should be defined. The use case of this feature
    #   toggle is uncertain.
    'ENABLE_MKTG_SITE': False,

    # Prevent concurrent logins per user
    'PREVENT_CONCURRENT_LOGINS': True,

    # .. toggle_name: FEATURES['ALWAYS_REDIRECT_HOMEPAGE_TO_DASHBOARD_FOR_AUTHENTICATED_USER']
    # .. toggle_implementation: DjangoSetting
    # .. toggle_default: True
    # .. toggle_description: When a logged in user goes to the homepage ('/') the user will be redirected to the
    #   dashboard page when this flag is set to True - this is default Open edX behavior. Set to False to not redirect
    #   the user.
    # .. toggle_use_cases: open_edx
    # .. toggle_creation_date: 2014-09-16
    # .. toggle_tickets: https://github.com/openedx/edx-platform/pull/5220
    'ALWAYS_REDIRECT_HOMEPAGE_TO_DASHBOARD_FOR_AUTHENTICATED_USER': True,

    # .. toggle_name: FEATURES['ENABLE_COURSE_SORTING_BY_START_DATE']
    # .. toggle_implementation: DjangoSetting
    # .. toggle_default: True
    # .. toggle_description: When a user goes to the homepage ('/') the user sees the courses listed in the
    #   announcement dates order - this is default Open edX behavior. Set to True to change the course sorting behavior
    #   by their start dates, latest first.
    # .. toggle_use_cases: open_edx
    # .. toggle_creation_date: 2015-03-27
    # .. toggle_tickets: https://github.com/openedx/edx-platform/pull/7548
    'ENABLE_COURSE_SORTING_BY_START_DATE': True,

    # .. toggle_name: FEATURES['ENABLE_COURSE_HOME_REDIRECT']
    # .. toggle_implementation: DjangoSetting
    # .. toggle_default: True
    # .. toggle_description: When enabled, along with the ENABLE_MKTG_SITE feature toggle, users who attempt to access a
    #   course "about" page will be redirected to the course home url.
    # .. toggle_use_cases: open_edx
    # .. toggle_creation_date: 2019-01-15
    # .. toggle_tickets: https://github.com/openedx/edx-platform/pull/19604
    'ENABLE_COURSE_HOME_REDIRECT': True,

    # Expose Mobile REST API. Note that if you use this, you must also set
    # ENABLE_OAUTH2_PROVIDER to True
    'ENABLE_MOBILE_REST_API': False,

    # .. toggle_name: FEATURES['ENABLE_COMBINED_LOGIN_REGISTRATION_FOOTER']
    # .. toggle_implementation: DjangoSetting
    # .. toggle_default: False
    # .. toggle_description: Display the standard footer in the login page. This feature can be overridden by a site-
    #   specific configuration.
    # .. toggle_use_cases: open_edx
    # .. toggle_creation_date: 2016-06-24
    # .. toggle_tickets: https://openedx.atlassian.net/browse/OSPR-1320
    'ENABLE_COMBINED_LOGIN_REGISTRATION_FOOTER': False,

    # Enable organizational email opt-in
    'ENABLE_MKTG_EMAIL_OPT_IN': False,

    # .. toggle_name: FEATURES['ENABLE_FOOTER_MOBILE_APP_LINKS']
    # .. toggle_implementation: DjangoSetting
    # .. toggle_default: False
    # .. toggle_description: Set to True if you want show the mobile app links (Apple App Store & Google Play Store) in
    #   the footer.
    # .. toggle_use_cases: open_edx
    # .. toggle_creation_date: 2015-01-13
    # .. toggle_warning: If you set this to True then you should also set your mobile application's app store and play
    #   store URLs in the MOBILE_STORE_URLS settings dictionary. These links are not part of the default theme. If you
    #   want these links on your footer then you should use the edx.org theme.
    # .. toggle_tickets: https://github.com/openedx/edx-platform/pull/6588
    'ENABLE_FOOTER_MOBILE_APP_LINKS': False,

    # Let students save and manage their annotations
    # .. toggle_name: FEATURES['ENABLE_EDXNOTES']
    # .. toggle_implementation: SettingToggle
    # .. toggle_default: False
    # .. toggle_description: This toggle enables the students to save and manage their annotations in the
    #   course using the notes service. The bulk of the actual work in storing the notes is done by
    #   a separate service (see the edx-notes-api repo).
    # .. toggle_warning: Requires the edx-notes-api service properly running and to have configured the django settings
    #   EDXNOTES_INTERNAL_API and EDXNOTES_PUBLIC_API. If you update this setting, also update it in Studio.
    # .. toggle_use_cases: open_edx
    # .. toggle_creation_date: 2015-01-04
    # .. toggle_tickets: https://github.com/openedx/edx-platform/pull/6321
    'ENABLE_EDXNOTES': False,

    # Toggle to enable coordination with the Publisher tool (keep in sync with cms/envs/common.py)
    'ENABLE_PUBLISHER': False,

    # Milestones application flag
    'MILESTONES_APP': False,

    # Prerequisite courses feature flag
    'ENABLE_PREREQUISITE_COURSES': False,

    # For easily adding modes to courses during acceptance testing
    'MODE_CREATION_FOR_TESTING': False,

    # For caching programs in contexts where the LMS can only
    # be reached over HTTP.
    'EXPOSE_CACHE_PROGRAMS_ENDPOINT': False,

    # Courseware search feature
    # .. toggle_name: FEATURES['ENABLE_COURSEWARE_SEARCH']
    # .. toggle_implementation: DjangoSetting
    # .. toggle_default: False
    # .. toggle_description: When enabled, this adds a Search the course widget on the course outline and courseware
    #   pages for searching courseware data.
    # .. toggle_use_cases: open_edx
    # .. toggle_creation_date: 2015-01-29
    # .. toggle_warning: In order to get this working, your courses data should be indexed in Elasticsearch. You will
    #   see the search widget on the courseware page only if the DISABLE_COURSE_OUTLINE_PAGE_FLAG is set.
    # .. toggle_tickets: https://github.com/openedx/edx-platform/pull/6506
    'ENABLE_COURSEWARE_SEARCH': False,

    # .. toggle_name: FEATURES['ENABLE_COURSEWARE_SEARCH_FOR_COURSE_STAFF']
    # .. toggle_implementation: DjangoSetting
    # .. toggle_default: False
    # .. toggle_description: When enabled, this adds a Search the course widget on the course outline and courseware
    #   pages for searching courseware data but for course staff users only.
    # .. toggle_use_cases: open_edx
    # .. toggle_creation_date: 2019-12-06
    # .. toggle_warning: In order to get this working, your courses data should be indexed in Elasticsearch. If
    #   ENABLE_COURSEWARE_SEARCH is enabled then the search widget will be visible to all learners and this flag's
    #   value does not matter in that case. This flag is enabled in devstack by default.
    # .. toggle_tickets: https://openedx.atlassian.net/browse/TNL-6931
    'ENABLE_COURSEWARE_SEARCH_FOR_COURSE_STAFF': False,

    # Dashboard search feature
    # .. toggle_name: FEATURES['ENABLE_DASHBOARD_SEARCH']
    # .. toggle_implementation: DjangoSetting
    # .. toggle_default: False
    # .. toggle_description: When enabled, this adds a Search Your Courses widget on the dashboard page for searching
    #   courseware data.
    # .. toggle_use_cases: open_edx
    # .. toggle_creation_date: 2015-01-29
    # .. toggle_warning: In order to get this working, your courses data should be indexed in Elasticsearch.
    # .. toggle_tickets: https://github.com/openedx/edx-platform/pull/6506
    'ENABLE_DASHBOARD_SEARCH': False,

    # log all information from cybersource callbacks
    'LOG_POSTPAY_CALLBACKS': True,

    # .. toggle_name: FEATURES['LICENSING']
    # .. toggle_implementation: DjangoSetting
    # .. toggle_default: False
    # .. toggle_description: Toggle platform-wide course licensing. The course.license attribute is then used to append
    #   license information to the courseware.
    # .. toggle_use_cases: open_edx
    # .. toggle_creation_date: 2015-05-14
    # .. toggle_tickets: https://github.com/openedx/edx-platform/pull/7315
    'LICENSING': False,

    # .. toggle_name: FEATURES['CERTIFICATES_HTML_VIEW']
    # .. toggle_implementation: DjangoSetting
    # .. toggle_default: False
    # .. toggle_description: Set to True to enable course certificates on your instance of Open edX.
    # .. toggle_warning: You must enable this feature flag in both Studio and the LMS and complete the configuration tasks
    #   described here:
    #   https://edx.readthedocs.io/projects/edx-installing-configuring-and-running/en/latest/configuration/enable_certificates.html  pylint: disable=line-too-long,useless-suppression
    # .. toggle_use_cases: open_edx
    # .. toggle_creation_date: 2015-03-13
    # .. toggle_target_removal_date: None
    # .. toggle_tickets: https://github.com/openedx/edx-platform/pull/7113
    'CERTIFICATES_HTML_VIEW': False,

    # .. toggle_name: FEATURES['CUSTOM_CERTIFICATE_TEMPLATES_ENABLED']
    # .. toggle_implementation: DjangoSetting
    # .. toggle_default: False
    # .. toggle_description: Set to True to enable custom certificate templates which are configured via Django admin.
    # .. toggle_warning: None
    # .. toggle_use_cases: open_edx
    # .. toggle_creation_date: 2015-08-13
    # .. toggle_target_removal_date: None
    # .. toggle_tickets: https://openedx.atlassian.net/browse/SOL-1044
    'CUSTOM_CERTIFICATE_TEMPLATES_ENABLED': False,

    # .. toggle_name: FEATURES['ENABLE_COURSE_DISCOVERY']
    # .. toggle_implementation: DjangoSetting
    # .. toggle_default: False
    # .. toggle_description: Add a course search widget to the LMS for searching courses. When this is enabled, the
    #   latest courses are no longer displayed on the LMS landing page. Also, an "Explore Courses" item is added to the
    #   navbar.
    # .. toggle_use_cases: open_edx
    # .. toggle_creation_date: 2015-04-23
    # .. toggle_target_removal_date: None
    # .. toggle_warning: The COURSE_DISCOVERY_MEANINGS setting should be properly defined.
    # .. toggle_tickets: https://github.com/openedx/edx-platform/pull/7845
    'ENABLE_COURSE_DISCOVERY': False,

    # .. toggle_name: FEATURES['ENABLE_COURSE_FILENAME_CCX_SUFFIX']
    # .. toggle_implementation: DjangoSetting
    # .. toggle_default: False
    # .. toggle_description: If set to True, CCX ID will be included in the generated filename for CCX courses.
    # .. toggle_use_cases: open_edx
    # .. toggle_creation_date: 2021-03-16
    # .. toggle_target_removal_date: None
    # .. toggle_tickets: None
    # .. toggle_warning: Turning this feature ON will affect all generated filenames which are related to CCX courses.
    'ENABLE_COURSE_FILENAME_CCX_SUFFIX': False,

    # Setting for overriding default filtering facets for Course discovery
    # COURSE_DISCOVERY_FILTERS = ["org", "language", "modes"]

    # Software secure fake page feature flag
    'ENABLE_SOFTWARE_SECURE_FAKE': False,

    # Teams feature
    'ENABLE_TEAMS': True,

    # Show video bumper in LMS
    'ENABLE_VIDEO_BUMPER': False,

    # How many seconds to show the bumper again, default is 7 days:
    'SHOW_BUMPER_PERIODICITY': 7 * 24 * 3600,

    # .. toggle_name: FEATURES['ENABLE_SPECIAL_EXAMS']
    # .. toggle_implementation: DjangoSetting
    # .. toggle_default: False
    # .. toggle_description: Enable to use special exams, aka timed and proctored exams.
    # .. toggle_use_cases: open_edx
    # .. toggle_creation_date: 2015-09-04
    # .. toggle_tickets: https://github.com/openedx/edx-platform/pull/9744
    'ENABLE_SPECIAL_EXAMS': False,

    # .. toggle_name: FEATURES['ENABLE_LTI_PROVIDER']
    # .. toggle_implementation: DjangoSetting
    # .. toggle_default: False
    # .. toggle_description: When set to True, Open edX site can be used as an LTI Provider to other systems
    #    and applications.
    # .. toggle_warning: After enabling this feature flag there are multiple steps involved to configure edX
    #    as LTI provider. Full guide is available here:
    #    https://edx.readthedocs.io/projects/edx-installing-configuring-and-running/en/latest/configuration/lti/index.html
    # .. toggle_use_cases: open_edx
    # .. toggle_creation_date: 2015-04-24
    # .. toggle_tickets: https://github.com/openedx/edx-platform/pull/7689
    'ENABLE_LTI_PROVIDER': False,

    # .. toggle_name: FEATURES['SHOW_HEADER_LANGUAGE_SELECTOR']
    # .. toggle_implementation: DjangoSetting
    # .. toggle_default: False
    # .. toggle_description: When set to True, language selector will be visible in the header.
    # .. toggle_use_cases: open_edx
    # .. toggle_creation_date: 2017-05-25
    # .. toggle_warning: You should set the languages in the DarkLangConfig table to get this working. If you have
    #   not set any languages in the DarkLangConfig table then the language selector will not be visible in the header.
    # .. toggle_tickets: https://github.com/openedx/edx-platform/pull/15133
    'SHOW_HEADER_LANGUAGE_SELECTOR': False,

    # At edX it's safe to assume that English transcripts are always available
    # This is not the case for all installations.
    # The default value in {lms,cms}/envs/common.py and xmodule/tests/test_video.py should be consistent.
    'FALLBACK_TO_ENGLISH_TRANSCRIPTS': True,

    # .. toggle_name: FEATURES['SHOW_FOOTER_LANGUAGE_SELECTOR']
    # .. toggle_implementation: DjangoSetting
    # .. toggle_default: False
    # .. toggle_description: When set to True, language selector will be visible in the footer.
    # .. toggle_use_cases: open_edx
    # .. toggle_creation_date: 2017-05-25
    # .. toggle_warning: LANGUAGE_COOKIE_NAME is required to use footer-language-selector, set it if it has not been set.
    # .. toggle_tickets: https://github.com/openedx/edx-platform/pull/15133
    'SHOW_FOOTER_LANGUAGE_SELECTOR': False,

    # .. toggle_name: FEATURES['ENABLE_CSMH_EXTENDED']
    # .. toggle_implementation: DjangoSetting
    # .. toggle_default: True
    # .. toggle_description: Write Courseware Student Module History (CSMH) to the extended table: this logs all
    #   student activities to MySQL, in a separate database.
    # .. toggle_use_cases: open_edx
    # .. toggle_creation_date: 2020-11-05
    # .. toggle_warning: Even though most Open edX instances run with a separate CSMH database, it may not always be
    #   the case. When disabling this feature flag, remember to remove "lms.djangoapps.coursewarehistoryextended"
    #   from the INSTALLED_APPS and the "StudentModuleHistoryExtendedRouter" from the DATABASE_ROUTERS.
    'ENABLE_CSMH_EXTENDED': True,

    # Read from both the CSMH and CSMHE history tables.
    # This is the default, but can be disabled if all history
    # lives in the Extended table, saving the frontend from
    # making multiple queries.
    'ENABLE_READING_FROM_MULTIPLE_HISTORY_TABLES': True,

    # Set this to False to facilitate cleaning up invalid xml from your modulestore.
    'ENABLE_XBLOCK_XML_VALIDATION': True,

    # .. toggle_name: FEATURES['ALLOW_PUBLIC_ACCOUNT_CREATION']
    # .. toggle_implementation: DjangoSetting
    # .. toggle_default: True
    # .. toggle_description: Allow public account creation. If this is disabled, users will no longer have access to
    #   the signup page.
    # .. toggle_use_cases: open_edx
    # .. toggle_creation_date: 2017-04-12
    # .. toggle_tickets: https://openedx.atlassian.net/browse/YONK-513
    'ALLOW_PUBLIC_ACCOUNT_CREATION': True,

    # .. toggle_name: FEATURES['SHOW_REGISTRATION_LINKS']
    # .. toggle_implementation: DjangoSetting
    # .. toggle_default: True
    # .. toggle_description: Allow registration links. If this is disabled, users will no longer see buttons to the
    #   the signup page.
    # .. toggle_use_cases: open_edx
    # .. toggle_creation_date: 2023-03-27
    'SHOW_REGISTRATION_LINKS': True,

    # .. toggle_name: FEATURES['ENABLE_COOKIE_CONSENT']
    # .. toggle_implementation: DjangoSetting
    # .. toggle_default: False
    # .. toggle_description: Enable header banner for cookie consent using this service:
    #   https://cookieconsent.insites.com/
    # .. toggle_use_cases: open_edx
    # .. toggle_creation_date: 2017-03-03
    # .. toggle_tickets: https://openedx.atlassian.net/browse/OSPR-1560
    'ENABLE_COOKIE_CONSENT': False,

    # Whether or not the dynamic EnrollmentTrackUserPartition should be registered.
    'ENABLE_ENROLLMENT_TRACK_USER_PARTITION': True,

    # Enable one click program purchase
    # See LEARNER-493
    'ENABLE_ONE_CLICK_PROGRAM_PURCHASE': False,

    # .. toggle_name: FEATURES['ALLOW_EMAIL_ADDRESS_CHANGE']
    # .. toggle_implementation: DjangoSetting
    # .. toggle_default: True
    # .. toggle_description: Allow users to change their email address on the Account Settings page. If this is
    #   disabled, users will not be able to change their email address.
    # .. toggle_use_cases: open_edx
    # .. toggle_creation_date: 2017-06-26
    # .. toggle_tickets: https://openedx.atlassian.net/browse/OSPR-1735
    'ALLOW_EMAIL_ADDRESS_CHANGE': True,

    # .. toggle_name: FEATURES['ENABLE_BULK_ENROLLMENT_VIEW']
    # .. toggle_implementation: DjangoSetting
    # .. toggle_default: False
    # .. toggle_description: When set to True the bulk enrollment view is enabled and one can use it to enroll multiple
    #   users in a course using bulk enrollment API endpoint (/api/bulk_enroll/v1/bulk_enroll).
    # .. toggle_use_cases: open_edx
    # .. toggle_creation_date: 2017-07-15
    # .. toggle_tickets: https://github.com/openedx/edx-platform/pull/15006
    'ENABLE_BULK_ENROLLMENT_VIEW': False,

    # Set to enable Enterprise integration
    'ENABLE_ENTERPRISE_INTEGRATION': False,

    # .. toggle_name: FEATURES['ENABLE_HTML_XBLOCK_STUDENT_VIEW_DATA']
    # .. toggle_implementation: DjangoSetting
    # .. toggle_default: False
    # .. toggle_description: Whether HTML Block returns HTML content with the Course Blocks API when the API
    #   is called with student_view_data=html query parameter.
    # .. toggle_warning: Because the Course Blocks API caches its data, the cache must be cleared (e.g. by
    #   re-publishing the course) for changes to this flag to take effect.
    # .. toggle_use_cases: open_edx
    # .. toggle_creation_date: 2017-08-28
    # .. toggle_tickets: https://openedx.atlassian.net/browse/OSPR-1880
    'ENABLE_HTML_XBLOCK_STUDENT_VIEW_DATA': False,

    # .. toggle_name: FEATURES['ENABLE_PASSWORD_RESET_FAILURE_EMAIL']
    # .. toggle_implementation: DjangoSetting
    # .. toggle_default: False
    # .. toggle_description: Whether to send an email for failed password reset attempts or not. This happens when a
    #   user asks for a password reset but they don't have an account associated to their email. This is useful for
    #   notifying users that they don't have an account associated with email addresses they believe they've registered
    #   with. This setting can be overridden by a site-specific configuration.
    # .. toggle_use_cases: open_edx
    # .. toggle_creation_date: 2017-07-20
    # .. toggle_tickets: https://openedx.atlassian.net/browse/OSPR-1832
    'ENABLE_PASSWORD_RESET_FAILURE_EMAIL': False,

    # Sets the default browser support. For more information go to http://browser-update.org/customize.html
    'UNSUPPORTED_BROWSER_ALERT_VERSIONS': "{i:10,f:-3,o:-3,s:-3,c:-3}",

    # .. toggle_name: FEATURES['ENABLE_ACCOUNT_DELETION']
    # .. toggle_implementation: DjangoSetting
    # .. toggle_default: True
    # .. toggle_description: Whether to display the account deletion section on Account Settings page. Set to False to
    #   hide this section.
    # .. toggle_use_cases: open_edx
    # .. toggle_creation_date: 2018-06-01
    # .. toggle_tickets: https://github.com/openedx/edx-platform/pull/18298
    'ENABLE_ACCOUNT_DELETION': True,

    # Enable feature to remove enrollments and users. Used to reset state of master's integration environments
    'ENABLE_ENROLLMENT_RESET': False,
    'DISABLE_MOBILE_COURSE_AVAILABLE': False,

    # .. toggle_name: FEATURES['ENABLE_CHANGE_USER_PASSWORD_ADMIN']
    # .. toggle_implementation: DjangoSetting
    # .. toggle_default: False
    # .. toggle_description: Set to True to enable changing a user password through django admin. This is disabled by
    #   default because enabling allows a method to bypass password policy.
    # .. toggle_use_cases: open_edx
    # .. toggle_creation_date: 2020-02-21
    # .. toggle_tickets: 'https://github.com/openedx/edx-platform/pull/21616'
    'ENABLE_CHANGE_USER_PASSWORD_ADMIN': False,

    # .. toggle_name: FEATURES['ENABLE_AUTHN_MICROFRONTEND']
    # .. toggle_implementation: DjangoSetting
    # .. toggle_default: False
    # .. toggle_description: Supports staged rollout of a new micro-frontend-based implementation of the logistration.
    # .. toggle_use_cases: temporary, open_edx
    # .. toggle_creation_date: 2020-09-08
    # .. toggle_target_removal_date: None
    # .. toggle_tickets: 'https://github.com/openedx/edx-platform/pull/24908'
    # .. toggle_warning: Also set settings.AUTHN_MICROFRONTEND_URL for rollout. This temporary feature
    #   toggle does not have a target removal date.
    'ENABLE_AUTHN_MICROFRONTEND': os.environ.get("EDXAPP_ENABLE_AUTHN_MFE", False),

    ### ORA Feature Flags ###
    # .. toggle_name: FEATURES['ENABLE_ORA_ALL_FILE_URLS']
    # .. toggle_implementation: DjangoSetting
    # .. toggle_default: False
    # .. toggle_description: A "work-around" feature toggle meant to help in cases where some file uploads are not
    #   discoverable.  If enabled, will iterate through all possible file key suffixes up to the max for displaying
    #   file metadata in staff assessments.
    # .. toggle_use_cases: temporary
    # .. toggle_creation_date: 2020-03-03
    # .. toggle_target_removal_date: None
    # .. toggle_tickets: https://openedx.atlassian.net/browse/EDUCATOR-4951
    # .. toggle_warning: This temporary feature toggle does not have a target removal date.
    'ENABLE_ORA_ALL_FILE_URLS': False,

    # .. toggle_name: FEATURES['ENABLE_ORA_USER_STATE_UPLOAD_DATA']
    # .. toggle_implementation: DjangoSetting
    # .. toggle_default: False
    # .. toggle_description: A "work-around" feature toggle meant to help in cases where some file uploads are not
    #   discoverable.  If enabled, will pull file metadata from StudentModule.state for display in staff assessments.
    # .. toggle_use_cases: temporary
    # .. toggle_creation_date: 2020-03-03
    # .. toggle_target_removal_date: None
    # .. toggle_tickets: https://openedx.atlassian.net/browse/EDUCATOR-4951
    # .. toggle_warning: This temporary feature toggle does not have a target removal date.
    'ENABLE_ORA_USER_STATE_UPLOAD_DATA': False,

    # .. toggle_name: FEATURES['ENABLE_ORA_USERNAMES_ON_DATA_EXPORT']
    # .. toggle_implementation: DjangoSetting
    # .. toggle_default: False
    # .. toggle_description: Set to True to add deanonymized usernames to ORA data
    #   report.
    # .. toggle_use_cases: temporary
    # .. toggle_creation_date: 2020-06-11
    # .. toggle_target_removal_date: None
    # .. toggle_tickets: https://openedx.atlassian.net/browse/TNL-7273
    # .. toggle_warning: This temporary feature toggle does not have a target removal date.
    'ENABLE_ORA_USERNAMES_ON_DATA_EXPORT': False,

    # .. toggle_name: FEATURES['ENABLE_COURSE_ASSESSMENT_GRADE_CHANGE_SIGNAL']
    # .. toggle_implementation: DjangoSetting
    # .. toggle_default: False
    # .. toggle_description: Set to True to start sending signals for assessment level grade updates. Notably, the only
    #   handler of this signal at the time of this writing sends assessment updates to enterprise integrated channels.
    # .. toggle_use_cases: temporary
    # .. toggle_creation_date: 2020-12-09
    # .. toggle_target_removal_date: 2021-02-01
    # .. toggle_tickets: https://openedx.atlassian.net/browse/ENT-3818
    'ENABLE_COURSE_ASSESSMENT_GRADE_CHANGE_SIGNAL': False,

    # .. toggle_name: FEATURES['ALLOW_ADMIN_ENTERPRISE_COURSE_ENROLLMENT_DELETION']
    # .. toggle_implementation: DjangoSetting
    # .. toggle_default: False
    # .. toggle_description: If true, allows for the deletion of EnterpriseCourseEnrollment records via Django Admin.
    # .. toggle_use_cases: opt_in
    # .. toggle_creation_date: 2021-01-27
    # .. toggle_tickets: https://openedx.atlassian.net/browse/ENT-4022
    'ALLOW_ADMIN_ENTERPRISE_COURSE_ENROLLMENT_DELETION': False,

    # .. toggle_name: FEATURES['ENABLE_BULK_USER_RETIREMENT']
    # .. toggle_implementation: DjangoSetting
    # .. toggle_default: False
    # .. toggle_description: Set to True to enable bulk user retirement through REST API. This is disabled by
    #   default.
    # .. toggle_use_cases: open_edx
    # .. toggle_creation_date: 2021-03-11
    # .. toggle_target_removal_date: None
    # .. toggle_warning: None
    # .. toggle_tickets: 'https://openedx.atlassian.net/browse/OSPR-5290'
    'ENABLE_BULK_USER_RETIREMENT': False,

    # .. toggle_name: FEATURES['ENABLE_V2_CERT_DISPLAY_SETTINGS']
    # .. toggle_implementation: DjangoSetting
    # .. toggle_default: False
    # .. toggle_description: Whether to use the reimagined certificates_display_behavior and certificate_available_date
    # .. settings. Will eventually become the default.
    # .. toggle_use_cases: temporary
    # .. toggle_creation_date: 2021-07-26
    # .. toggle_target_removal_date: 2021-10-01
    # .. toggle_tickets: 'https://openedx.atlassian.net/browse/MICROBA-1405'
    'ENABLE_V2_CERT_DISPLAY_SETTINGS': False,

    # .. toggle_name: FEATURES['ENABLE_INTEGRITY_SIGNATURE']
    # .. toggle_implementation: DjangoSetting
    # .. toggle_default: False
    # .. toggle_description: Whether to display honor code agreement for learners before their first grade assignment
    # (https://github.com/edx/edx-name-affirmation)
    # .. toggle_use_cases: open_edx
    # .. toggle_creation_date: 2022-02-15
    # .. toggle_target_removal_date: None
    # .. toggle_tickets: 'https://openedx.atlassian.net/browse/MST-1348'
    'ENABLE_INTEGRITY_SIGNATURE': False,

    # .. toggle_name: FEATURES['ENABLE_LTI_PII_ACKNOWLEDGEMENT']
    # .. toggle_implementation: DjangoSetting
    # .. toggle_default: False
    # .. toggle_description: Enables the lti pii acknowledgement feature for a course
    # .. toggle_use_cases: open_edx
    # .. toggle_creation_date: 2023-10
    # .. toggle_target_removal_date: None
    # .. toggle_tickets: 'https://2u-internal.atlassian.net/browse/MST-2055'
    'ENABLE_LTI_PII_ACKNOWLEDGEMENT': False,

    # .. toggle_name: FEATURES['ENABLE_NEW_BULK_EMAIL_EXPERIENCE']
    # .. toggle_implementation: DjangoSetting
    # .. toggle_default: False
    # .. toggle_description: When true, replaces the bulk email tool found on the
    #   instructor dashboard with a link to the new communications MFE version instead.
    #   Setting the tool to false will leave the old bulk email tool experience in place.
    # .. toggle_use_cases: opt_in
    # .. toggle_creation_date: 2022-03-21
    # .. toggle_target_removal_date: None
    # .. toggle_tickets: 'https://openedx.atlassian.net/browse/MICROBA-1758'
    'ENABLE_NEW_BULK_EMAIL_EXPERIENCE': False,

    # .. toggle_name: MARK_LIBRARY_CONTENT_BLOCK_COMPLETE_ON_VIEW
    # .. toggle_implementation: DjangoSetting
    # .. toggle_default: False
    # .. toggle_description: If enabled, the Library Content Block is marked as complete when users view it.
    #   Otherwise (by default), all children of this block must be completed.
    # .. toggle_use_cases: open_edx
    # .. toggle_creation_date: 2022-03-22
    # .. toggle_target_removal_date: None
    # .. toggle_tickets: https://github.com/openedx/edx-platform/pull/28268
    # .. toggle_warning: For consistency in user-experience, keep the value in sync with the setting of the same name
    #   in the LMS and CMS.
    'MARK_LIBRARY_CONTENT_BLOCK_COMPLETE_ON_VIEW': False,

    # .. toggle_name: FEATURES['DISABLE_UNENROLLMENT']
    # .. toggle_implementation: DjangoSetting
    # .. toggle_default: False
    # .. toggle_description: Set to True to disable self-unenrollments via REST API.
    #   This also hides the "Unenroll" button on the Learner Dashboard.
    # .. toggle_use_cases: open_edx
    # .. toggle_creation_date: 2021-10-11
    # .. toggle_warning: For consistency in user experience, keep the value in sync with the setting of the same name
    #   in the LMS and CMS.
    # .. toggle_tickets: 'https://github.com/open-craft/edx-platform/pull/429'
    'DISABLE_UNENROLLMENT': False,

    # .. toggle_name: FEATURES['ENABLE_CERTIFICATES_IDV_REQUIREMENT']
    # .. toggle_implementation: DjangoSetting
    # .. toggle_default: False
    # .. toggle_description: Whether to enforce ID Verification requirements for course certificates generation
    # .. toggle_use_cases: open_edx
    # .. toggle_creation_date: 2022-04-26
    # .. toggle_target_removal_date: None
    # .. toggle_tickets: 'https://openedx.atlassian.net/browse/MST-1458'
    'ENABLE_CERTIFICATES_IDV_REQUIREMENT': False,

    # .. toggle_name: FEATURES['DISABLE_ALLOWED_ENROLLMENT_IF_ENROLLMENT_CLOSED']
    # .. toggle_implementation: DjangoSetting
    # .. toggle_default: False
    # .. toggle_description: Set to True to disable enrollment for user invited to a course
    # .. if user is registering before enrollment start date or after enrollment end date
    # .. toggle_use_cases: open_edx
    # .. toggle_creation_date: 2022-06-06
    # .. toggle_tickets: 'https://github.com/openedx/edx-platform/pull/29538'
    'DISABLE_ALLOWED_ENROLLMENT_IF_ENROLLMENT_CLOSED': False,

    # .. toggle_name: FEATURES['SEND_LEARNING_CERTIFICATE_LIFECYCLE_EVENTS_TO_BUS']
    # .. toggle_implementation: SettingToggle
    # .. toggle_default: False
    # .. toggle_description: When True, the system will publish certificate lifecycle signals to the event bus.
    #    This toggle is used to create the EVENT_BUS_PRODUCER_CONFIG setting.
    # .. toggle_warning: The default may be changed in a later release. See
    #    https://github.com/openedx/openedx-events/issues/265
    # .. toggle_use_cases: opt_in
    # .. toggle_creation_date: 2023-10-10
    # .. toggle_tickets: https://github.com/openedx/openedx-events/issues/210
    'SEND_LEARNING_CERTIFICATE_LIFECYCLE_EVENTS_TO_BUS': False,

    # .. toggle_name: FEATURES['ENABLE_GRADING_METHOD_IN_PROBLEMS']
    # .. toggle_implementation: DjangoSetting
    # .. toggle_default: False
    # .. toggle_description: Enables the grading method feature in capa problems.
    # .. toggle_use_cases: open_edx
    # .. toggle_creation_date: 2024-03-22
    # .. toggle_tickets: https://github.com/openedx/edx-platform/pull/33911
    'ENABLE_GRADING_METHOD_IN_PROBLEMS': False,

    # .. toggle_name: FEATURES['ENABLE_COURSEWARE_SEARCH_VERIFIED_REQUIRED']
    # .. toggle_implementation: DjangoSetting
    # .. toggle_default: False
    # .. toggle_description: When enabled, the courseware search feature will only be enabled
    #   for users in a verified enrollment track.
    # .. toggle_use_cases: open_edx
    # .. toggle_creation_date: 2024-04-24
    'ENABLE_COURSEWARE_SEARCH_VERIFIED_ENROLLMENT_REQUIRED': False,

    # .. toggle_name: FEATURES['ENABLE_BLAKE2B_HASHING']
    # .. toggle_implementation: DjangoSetting
    # .. toggle_default: False
    # .. toggle_description: Enables the memcache to use the blake2b hash algorithm instead of depreciated md4 for keys
    #   exceeding 250 characters
    # .. toggle_use_cases: open_edx
    # .. toggle_creation_date: 2024-04-02
    # .. toggle_target_removal_date: 2024-12-09
    # .. toggle_warning: For consistency, keep the value in sync with the setting of the same name in the LMS and CMS.
    # .. toggle_tickets: https://github.com/openedx/edx-platform/pull/34442
    'ENABLE_BLAKE2B_HASHING': False,

    # .. toggle_name: FEATURES['BADGES_ENABLED']
    # .. toggle_implementation: DjangoSetting
    # .. toggle_default: False
    # .. toggle_description: Set to True to enable badges functionality.
    # .. toggle_use_cases: open_edx
    # .. toggle_creation_date: 2024-04-02
    # .. toggle_target_removal_date: None
    'BADGES_ENABLED': False,
}

# Specifies extra XBlock fields that should available when requested via the Course Blocks API
# Should be a list of tuples of (block_type, field_name), where block_type can also be "*" for all block types.
# e.g. COURSE_BLOCKS_API_EXTRA_FIELDS = [  ('course', 'other_course_settings'), ("problem", "weight")  ]
COURSE_BLOCKS_API_EXTRA_FIELDS = []


ASSET_IGNORE_REGEX = r"(^\._.*$)|(^\.DS_Store$)|(^.*~$)"

# Used for A/B testing
DEFAULT_GROUPS = []

# If this is true, random scores will be generated for the purpose of debugging the profile graphs
GENERATE_PROFILE_SCORES = False

# .. setting_name: GRADEBOOK_FREEZE_DAYS
# .. setting_default: 30
# .. setting_description: Sets the number of days after which the gradebook will freeze following the course's end.
GRADEBOOK_FREEZE_DAYS = 30

# Used with XQueue
XQUEUE_WAITTIME_BETWEEN_REQUESTS = 5  # seconds
XQUEUE_INTERFACE = {
    'url': 'http://localhost:18040',
    'basic_auth': ['edx', 'edx'],
    'django_auth': {
        'username': 'lms',
        'password': 'password'
    }
}

# Used with Email sending
RETRY_ACTIVATION_EMAIL_MAX_ATTEMPTS = 5
RETRY_ACTIVATION_EMAIL_TIMEOUT = 0.5

# Software Secure request retry settings
# Time in seconds before a retry of the task should be 60 mints.
SOFTWARE_SECURE_REQUEST_RETRY_DELAY = 60 * 60
# Maximum of 6 retries before giving up.
SOFTWARE_SECURE_RETRY_MAX_ATTEMPTS = 6

RETRY_CALENDAR_SYNC_EMAIL_MAX_ATTEMPTS = 5

MARKETING_EMAILS_OPT_IN = False

# .. toggle_name: ENABLE_COPPA_COMPLIANCE
# .. toggle_implementation: DjangoSetting
# .. toggle_default: False
# .. toggle_description: When True, enforces COPPA compliance and removes YOB field from registration form and account
# .. settings page. Also hide YOB banner from profile page.
# .. toggle_use_cases: open_edx
# .. toggle_creation_date: 2021-10-27
# .. toggle_tickets: 'https://openedx.atlassian.net/browse/VAN-622'
ENABLE_COPPA_COMPLIANCE = False

############################# SET PATH INFORMATION #############################
PROJECT_ROOT = path(__file__).abspath().dirname().dirname()  # /edx-platform/lms
REPO_ROOT = PROJECT_ROOT.dirname()
COMMON_ROOT = REPO_ROOT / "common"
OPENEDX_ROOT = REPO_ROOT / "openedx"
XMODULE_ROOT = REPO_ROOT / "xmodule"
ENV_ROOT = REPO_ROOT.dirname()  # virtualenv dir /edx-platform is in
COURSES_ROOT = ENV_ROOT / "data"
NODE_MODULES_ROOT = REPO_ROOT / "node_modules"

DATA_DIR = COURSES_ROOT

# For geolocation ip database
GEOIP_PATH = REPO_ROOT / "common/static/data/geoip/GeoLite2-Country.mmdb"
# Where to look for a status message
STATUS_MESSAGE_PATH = ENV_ROOT / "status_message.json"

############################ Global Database Configuration #####################

DATABASE_ROUTERS = [
    'openedx.core.lib.django_courseware_routers.StudentModuleHistoryExtendedRouter',
    'edx_django_utils.db.read_replica.ReadReplicaRouter',
]

############################ Cache Configuration ###############################

CACHES = {
    'course_structure_cache': {
        'KEY_PREFIX': 'course_structure',
        'KEY_FUNCTION': 'common.djangoapps.util.memcache.safe_key',
        'LOCATION': ['localhost:11211'],
        'TIMEOUT': '604800',  # 1 week
        'BACKEND': 'django.core.cache.backends.memcached.PyMemcacheCache',
        'OPTIONS': {
            'no_delay': True,
            'ignore_exc': True,
            'use_pooling': True,
            'connect_timeout': 0.5
        }
    },
    'celery': {
        'KEY_PREFIX': 'celery',
        'KEY_FUNCTION': 'common.djangoapps.util.memcache.safe_key',
        'LOCATION': ['localhost:11211'],
        'TIMEOUT': '7200',
        'BACKEND': 'django.core.cache.backends.memcached.PyMemcacheCache',
        'OPTIONS': {
            'no_delay': True,
            'ignore_exc': True,
            'use_pooling': True,
            'connect_timeout': 0.5
        }
    },
    'mongo_metadata_inheritance': {
        'KEY_PREFIX': 'mongo_metadata_inheritance',
        'KEY_FUNCTION': 'common.djangoapps.util.memcache.safe_key',
        'LOCATION': ['localhost:11211'],
        'TIMEOUT': 300,
        'BACKEND': 'django.core.cache.backends.memcached.PyMemcacheCache',
        'OPTIONS': {
            'no_delay': True,
            'ignore_exc': True,
            'use_pooling': True,
            'connect_timeout': 0.5
        }
    },
    'staticfiles': {
        'KEY_FUNCTION': 'common.djangoapps.util.memcache.safe_key',
        'LOCATION': ['localhost:11211'],
        'KEY_PREFIX': 'staticfiles_general',
        'BACKEND': 'django.core.cache.backends.memcached.PyMemcacheCache',
        'OPTIONS': {
            'no_delay': True,
            'ignore_exc': True,
            'use_pooling': True,
            'connect_timeout': 0.5
        }
    },
    'default': {
        'VERSION': '1',
        'KEY_FUNCTION': 'common.djangoapps.util.memcache.safe_key',
        'LOCATION': ['localhost:11211'],
        'KEY_PREFIX': 'default',
        'BACKEND': 'django.core.cache.backends.memcached.PyMemcacheCache',
        'OPTIONS': {
            'no_delay': True,
            'ignore_exc': True,
            'use_pooling': True,
            'connect_timeout': 0.5
        }
    },
    'configuration': {
        'KEY_FUNCTION': 'common.djangoapps.util.memcache.safe_key',
        'LOCATION': ['localhost:11211'],
        'KEY_PREFIX': 'configuration',
        'BACKEND': 'django.core.cache.backends.memcached.PyMemcacheCache',
        'OPTIONS': {
            'no_delay': True,
            'ignore_exc': True,
            'use_pooling': True,
            'connect_timeout': 0.5
        }
    },
    'general': {
        'KEY_FUNCTION': 'common.djangoapps.util.memcache.safe_key',
        'LOCATION': ['localhost:11211'],
        'KEY_PREFIX': 'general',
        'BACKEND': 'django.core.cache.backends.memcached.PyMemcacheCache',
        'OPTIONS': {
            'no_delay': True,
            'ignore_exc': True,
            'use_pooling': True,
            'connect_timeout': 0.5
        }
    },
}

############################ OAUTH2 Provider ###################################
OAUTH_EXPIRE_CONFIDENTIAL_CLIENT_DAYS = 365
OAUTH_EXPIRE_PUBLIC_CLIENT_DAYS = 30

################################## DJANGO OAUTH TOOLKIT #######################################

# Scope description strings are presented to the user
# on the application authorization page. See
# lms/templates/oauth2_provider/authorize.html for details.
# Non-default scopes should be added directly to OAUTH2_PROVIDER['SCOPES'] below.
OAUTH2_DEFAULT_SCOPES = {
    'read': _('Read access'),
    'write': _('Write access'),
    'email': _('Know your email address'),
    'profile': _('Know your name and username'),
}

OAUTH2_PROVIDER = {
    'OAUTH2_VALIDATOR_CLASS': 'openedx.core.djangoapps.oauth_dispatch.dot_overrides.validators.EdxOAuth2Validator',
    # 3 months and then we expire refresh tokens using edx_clear_expired_tokens (length is mobile app driven)
    'REFRESH_TOKEN_EXPIRE_SECONDS': 7776000,
    'SCOPES_BACKEND_CLASS': 'openedx.core.djangoapps.oauth_dispatch.scopes.ApplicationModelScopes',
    'SCOPES': dict(OAUTH2_DEFAULT_SCOPES, **{
        'certificates:read': _('Retrieve your course certificates'),
        'grades:read': _('Retrieve your grades for your enrolled courses'),
        'tpa:read': _('Retrieve your third-party authentication username mapping'),
        # user_id is added in code as a default scope for JWT cookies and all password grant_type JWTs
        'user_id': _('Know your user identifier'),
    }),
    'DEFAULT_SCOPES': OAUTH2_DEFAULT_SCOPES,
    'REQUEST_APPROVAL_PROMPT': 'auto_even_if_expired',
    'ERROR_RESPONSE_WITH_SCOPES': True,
}
# This is required for the migrations in oauth_dispatch.models
# otherwise it fails saying this attribute is not present in Settings
OAUTH2_PROVIDER_APPLICATION_MODEL = 'oauth2_provider.Application'

# Automatically clean up edx-django-oauth2-provider tokens on use
OAUTH_DELETE_EXPIRED = True
OAUTH_ID_TOKEN_EXPIRATION = 60 * 60
OAUTH_ENFORCE_SECURE = True
OAUTH_EXPIRE_CONFIDENTIAL_CLIENT_DAYS = 365
OAUTH_EXPIRE_PUBLIC_CLIENT_DAYS = 30

################################## THIRD_PARTY_AUTH CONFIGURATION #############################
TPA_PROVIDER_BURST_THROTTLE = '10/min'
TPA_PROVIDER_SUSTAINED_THROTTLE = '50/hr'

# .. toggle_name: TPA_AUTOMATIC_LOGOUT_ENABLED
# .. toggle_implementation: DjangoSetting
# .. toggle_default: False
# .. toggle_description: Redirect the user to the TPA logout URL if this flag is enabled, the
#   TPA logout URL is configured, and the user logs in through TPA.
# .. toggle_use_cases: opt_in
# .. toggle_warning: Enabling this toggle skips rendering logout.html, which is used to log the user out
#   from the different IDAs. To ensure the user is logged out of all the IDAs be sure to redirect
#   back to <LMS>/logout after logging out of the TPA.
# .. toggle_creation_date: 2023-05-07
TPA_AUTOMATIC_LOGOUT_ENABLED = False

################################## TEMPLATE CONFIGURATION #####################################
# Mako templating
import tempfile  # pylint: disable=wrong-import-position,wrong-import-order
MAKO_MODULE_DIR = os.path.join(tempfile.gettempdir(), 'mako_lms')
MAKO_TEMPLATE_DIRS_BASE = [
    PROJECT_ROOT / 'templates',
    COMMON_ROOT / 'templates',
    XMODULE_ROOT / 'capa' / 'templates',
    COMMON_ROOT / 'djangoapps' / 'pipeline_mako' / 'templates',
    OPENEDX_ROOT / 'core' / 'djangoapps' / 'cors_csrf' / 'templates',
    OPENEDX_ROOT / 'core' / 'djangoapps' / 'dark_lang' / 'templates',
    OPENEDX_ROOT / 'core' / 'lib' / 'license' / 'templates',
    OPENEDX_ROOT / 'features' / 'course_experience' / 'templates',
]


def _make_mako_template_dirs(settings):
    """
    Derives the final Mako template directories list from other settings.
    """
    if settings.ENABLE_COMPREHENSIVE_THEMING:
        themes_dirs = get_theme_base_dirs_from_settings(settings.COMPREHENSIVE_THEME_DIRS)
        for theme in get_themes_unchecked(themes_dirs, settings.PROJECT_ROOT):
            if theme.themes_base_dir not in settings.MAKO_TEMPLATE_DIRS_BASE:
                settings.MAKO_TEMPLATE_DIRS_BASE.insert(0, theme.themes_base_dir)
    return settings.MAKO_TEMPLATE_DIRS_BASE


CONTEXT_PROCESSORS = [
    'django.template.context_processors.request',
    'django.template.context_processors.static',
    'django.template.context_processors.i18n',
    'django.contrib.auth.context_processors.auth',  # this is required for admin
    'django.template.context_processors.csrf',

    # Added for django-wiki
    'django.template.context_processors.media',
    'django.template.context_processors.tz',
    'django.contrib.messages.context_processors.messages',
    'sekizai.context_processors.sekizai',

    # Hack to get required link URLs to password reset templates
    'common.djangoapps.edxmako.shortcuts.marketing_link_context_processor',

    # Timezone processor (sends language and time_zone preference)
    'lms.djangoapps.courseware.context_processor.user_timezone_locale_prefs',

    # Online contextual help
    'help_tokens.context_processor',
    'openedx.core.djangoapps.site_configuration.context_processors.configuration_context',

    # Mobile App processor (Detects if request is from the mobile app)
    'lms.djangoapps.mobile_api.context_processor.is_from_mobile_app',

    # Context processor necessary for the survey report message appear on the admin site
    'openedx.features.survey_report.context_processors.admin_extra_context'


]

# Django templating
TEMPLATES = [
    {
        'NAME': 'django',
        'BACKEND': 'django.template.backends.django.DjangoTemplates',
        # Don't look for template source files inside installed applications.
        'APP_DIRS': False,
        # Instead, look for template source files in these dirs.
        'DIRS': [
            PROJECT_ROOT / "templates",
            COMMON_ROOT / 'templates',
            XMODULE_ROOT / 'capa' / 'templates',
            COMMON_ROOT / 'djangoapps' / 'pipeline_mako' / 'templates',
            COMMON_ROOT / 'static',  # required to statically include common Underscore templates
        ],
        # Options specific to this backend.
        'OPTIONS': {
            'loaders': [
                # We have to use mako-aware template loaders to be able to include
                # mako templates inside django templates (such as main_django.html).
                'openedx.core.djangoapps.theming.template_loaders.ThemeTemplateLoader',
                'common.djangoapps.edxmako.makoloader.MakoFilesystemLoader',
                'common.djangoapps.edxmako.makoloader.MakoAppDirectoriesLoader',
            ],
            'context_processors': CONTEXT_PROCESSORS,
            # Change 'debug' in your environment settings files - not here.
            'debug': False
        }
    },
    {
        'NAME': 'mako',
        'BACKEND': 'common.djangoapps.edxmako.backend.Mako',
        # Don't look for template source files inside installed applications.
        'APP_DIRS': False,
        # Instead, look for template source files in these dirs.
        'DIRS': _make_mako_template_dirs,
        # Options specific to this backend.
        'OPTIONS': {
            'context_processors': CONTEXT_PROCESSORS,
            # Change 'debug' in your environment settings files - not here.
            'debug': False,
        }
    },
]
derived_collection_entry('TEMPLATES', 1, 'DIRS')
DEFAULT_TEMPLATE_ENGINE = TEMPLATES[0]
DEFAULT_TEMPLATE_ENGINE_DIRS = DEFAULT_TEMPLATE_ENGINE['DIRS'][:]

###############################################################################################

AUTHENTICATION_BACKENDS = [
    'rules.permissions.ObjectPermissionBackend',
    'django.contrib.auth.backends.AllowAllUsersModelBackend',
    'bridgekeeper.backends.RulePermissionBackend',
]

STUDENT_FILEUPLOAD_MAX_SIZE = 4 * 1000 * 1000  # 4 MB
MAX_FILEUPLOADS_PER_INPUT = 20

# Set request limits for maximum size of a request body and maximum number of GET/POST parameters. (>=Django 1.10)
# Limits are currently disabled - but can be used for finer-grained denial-of-service protection.
DATA_UPLOAD_MAX_MEMORY_SIZE = None
DATA_UPLOAD_MAX_NUMBER_FIELDS = None

# Configuration option for when we want to grab server error pages
STATIC_GRAB = False
DEV_CONTENT = True

# License for serving content in China
ICP_LICENSE = None
ICP_LICENSE_INFO = {}

ELASTIC_SEARCH_CONFIG = [
    {
        'use_ssl': False,
        'host': 'localhost',
        'port': 9200
    }
]

SEARCH_COURSEWARE_CONTENT_LOG_PARAMS = False


# .. setting_name: ELASTIC_SEARCH_INDEX_PREFIX
# .. setting_default: ''
# .. setting_description: Specifies the prefix used when naming elasticsearch indexes related to edx-search.
ELASTICSEARCH_INDEX_PREFIX = ""

VIDEO_CDN_URL = {
    'EXAMPLE_COUNTRY_CODE': "http://example.com/edx/video?s3_url="
}

STATIC_ROOT_BASE = '/edx/var/edxapp/staticfiles'

LOGGING_ENV = 'sandbox'

EDX_ROOT_URL = ''
EDX_API_KEY = "PUT_YOUR_API_KEY_HERE"

LOGIN_REDIRECT_URL = EDX_ROOT_URL + '/login'
LOGIN_URL = EDX_ROOT_URL + '/login'

PARTNER_SUPPORT_EMAIL = ''

CERT_QUEUE = 'certificates'

ALTERNATE_WORKER_QUEUES = 'cms'

LOCAL_LOGLEVEL = "INFO"

LOG_DIR = '/edx/var/log/edx'

DATA_DIR = '/edx/var/edxapp/data'

# .. setting_name: MAINTENANCE_BANNER_TEXT
# .. setting_default: 'Sample banner message'
# .. setting_description: Specifies the text that is rendered on the maintenance banner.
# .. setting_warning: Depends on the `open_edx_util.display_maintenance_warning` waffle switch.
#   The banner is only rendered when the switch is activated.
MAINTENANCE_BANNER_TEXT = 'Sample banner message'

DJFS = {
    'type': 'osfs',
    'directory_root': '/edx/var/edxapp/django-pyfs/static/django-pyfs',
    'url_root': '/static/django-pyfs',
}

# Set certificate issued date format. It supports all formats supported by
# `common.djangoapps.util.date_utils.strftime_localized`.
CERTIFICATE_DATE_FORMAT = "%B %-d, %Y"

### Dark code. Should be enabled in local settings for devel.

ENABLE_MULTICOURSE = False  # set to False to disable multicourse display (see lib.util.views.edXhome)

# .. toggle_name: WIKI_ENABLED
# .. toggle_implementation: DjangoSetting
# .. toggle_default: True
# .. toggle_description: This setting allows us to have a collaborative tool to contribute or
#   modify content of course related materials.
# .. toggle_use_cases: open_edx
# .. toggle_creation_date: 2012-07-13
WIKI_ENABLED = True

###

COURSE_MODE_DEFAULTS = {
    'android_sku': None,
    'bulk_sku': None,
    'currency': 'usd',
    'description': None,
    'expiration_datetime': None,
    'ios_sku': None,
    'min_price': 0,
    'name': _('Audit'),
    'sku': None,
    'slug': 'audit',
    'suggested_prices': '',
}

# IP addresses that are allowed to reload the course, etc.
# TODO (vshnayder): Will probably need to change as we get real access control in.
LMS_MIGRATION_ALLOWED_IPS = []

USAGE_KEY_PATTERN = r'(?P<usage_key_string>(?:i4x://?[^/]+/[^/]+/[^/]+/[^@]+(?:@[^/]+)?)|(?:[^/]+))'
ASSET_KEY_PATTERN = r'(?P<asset_key_string>(?:/?c4x(:/)?/[^/]+/[^/]+/[^/]+/[^@]+(?:@[^/]+)?)|(?:[^/]+))'
USAGE_ID_PATTERN = r'(?P<usage_id>(?:i4x://?[^/]+/[^/]+/[^/]+/[^@]+(?:@[^/]+)?)|(?:[^/]+))'


# The space is required for space-dependent languages like Arabic and Farsi.
# However, backward compatibility with Ficus older releases is still maintained (space is still not valid)
# in the AccountCreationForm and the user_api through the ENABLE_UNICODE_USERNAME feature flag.
USERNAME_REGEX_PARTIAL = r'[\w .@_+-]+'
USERNAME_PATTERN = fr'(?P<username>{USERNAME_REGEX_PARTIAL})'


############################## EVENT TRACKING #################################
LMS_SEGMENT_KEY = None

# FIXME: Should we be doing this truncation?
TRACK_MAX_EVENT = 50000

DEBUG_TRACK_LOG = False

TRACKING_BACKENDS = {
    'logger': {
        'ENGINE': 'common.djangoapps.track.backends.logger.LoggerBackend',
        'OPTIONS': {
            'name': 'tracking'
        }
    }
}

# We're already logging events, and we don't want to capture user
# names/passwords.  Heartbeat events are likely not interesting.
TRACKING_IGNORE_URL_PATTERNS = [r'^/event', r'^/login', r'^/heartbeat', r'^/segmentio/event', r'^/performance']

EVENT_TRACKING_ENABLED = True
EVENT_TRACKING_BACKENDS = {
    'tracking_logs': {
        'ENGINE': 'eventtracking.backends.routing.RoutingBackend',
        'OPTIONS': {
            'backends': {
                'logger': {
                    'ENGINE': 'eventtracking.backends.logger.LoggerBackend',
                    'OPTIONS': {
                        'name': 'tracking',
                        'max_event_size': TRACK_MAX_EVENT,
                    }
                }
            },
            'processors': [
                {'ENGINE': 'common.djangoapps.track.shim.LegacyFieldMappingProcessor'},
                {'ENGINE': 'common.djangoapps.track.shim.PrefixedEventProcessor'}
            ]
        }
    },
    'segmentio': {
        'ENGINE': 'eventtracking.backends.routing.RoutingBackend',
        'OPTIONS': {
            'backends': {
                'segment': {'ENGINE': 'eventtracking.backends.segment.SegmentBackend'}
            },
            'processors': [
                {
                    'ENGINE': 'eventtracking.processors.whitelist.NameWhitelistProcessor',
                    'OPTIONS': {
                        'whitelist': []
                    }
                },
                {
                    'ENGINE': 'common.djangoapps.track.shim.GoogleAnalyticsProcessor'
                }
            ]
        }
    }
}
EVENT_TRACKING_PROCESSORS = []
EVENT_TRACKING_SEGMENTIO_EMIT_WHITELIST = []

TRACKING_SEGMENTIO_WEBHOOK_SECRET = None
TRACKING_SEGMENTIO_ALLOWED_TYPES = ['track']
TRACKING_SEGMENTIO_DISALLOWED_SUBSTRING_NAMES = []
TRACKING_SEGMENTIO_SOURCE_MAP = {
    'analytics-android': 'mobile',
    'analytics-ios': 'mobile',
}

######################## GOOGLE ANALYTICS ###########################
GOOGLE_ANALYTICS_ACCOUNT = None
GOOGLE_SITE_VERIFICATION_ID = ''
GOOGLE_ANALYTICS_LINKEDIN = 'GOOGLE_ANALYTICS_LINKEDIN_DUMMY'
GOOGLE_ANALYTICS_TRACKING_ID = None
GOOGLE_ANALYTICS_4_ID = None

######################## BRANCH.IO ###########################
BRANCH_IO_KEY = ''

######################## OPTIMIZELY ###########################
OPTIMIZELY_PROJECT_ID = None
OPTIMIZELY_FULLSTACK_SDK_KEY = None

######################## HOTJAR ###########################
HOTJAR_SITE_ID = 00000

######################## ALGOLIA SEARCH ###########################
ALGOLIA_APP_ID = None
ALGOLIA_SEARCH_API_KEY = None

######################## subdomain specific settings ###########################
COURSE_LISTINGS = {}

############# XBlock Configuration ##########

# Import after sys.path fixup
from xmodule.modulestore.edit_info import EditInfoMixin  # lint-amnesty, pylint: disable=wrong-import-order, wrong-import-position
from xmodule.modulestore.inheritance import InheritanceMixin  # lint-amnesty, pylint: disable=wrong-import-order, wrong-import-position
from xmodule.x_module import XModuleMixin  # lint-amnesty, pylint: disable=wrong-import-order, wrong-import-position

# These are the Mixins that will be added to every Blocklike upon instantiation.
# DO NOT EXPAND THIS LIST!! We want it eventually to be EMPTY. Why? Because dynamically adding functions/behaviors to
# objects at runtime is confusing for both developers and static tooling (pylint/mypy). Instead...
#  - to add special Blocklike behaviors just for your site: override `XBLOCK_EXTRA_MIXINS` with your own XBlockMixins.
#  - to add new functionality to all Blocklikes: add it to the base Blocklike class in the core openedx/XBlock repo.
XBLOCK_MIXINS = (
    # TODO: For each of these, either
    #  (a) merge their functionality into the base Blocklike class, or
    #  (b) refactor their functionality out of the Blocklike objects and into the edx-platform block runtimes.
    LmsBlockMixin,
    InheritanceMixin,
    XModuleMixin,
    EditInfoMixin,
)

# .. setting_name: XBLOCK_EXTRA_MIXINS
# .. setting_default: ()
# .. setting_description: Custom mixins that will be dynamically added to every XBlock and XBlockAside instance.
#     These can be classes or dotted-path references to classes.
#     For example: `XBLOCK_EXTRA_MIXINS = ('my_custom_package.my_module.MyCustomMixin',)`
XBLOCK_EXTRA_MIXINS = ()

# .. setting_name: XBLOCK_FIELD_DATA_WRAPPERS
# .. setting_default: ()
# .. setting_description: Paths to wrapper methods which should be applied to every XBlock's FieldData.
XBLOCK_FIELD_DATA_WRAPPERS = ()

XBLOCK_FS_STORAGE_BUCKET = None
XBLOCK_FS_STORAGE_PREFIX = None

# .. setting_name: XBLOCK_SETTINGS
# .. setting_default: {}
# .. setting_description: Dictionary containing server-wide configuration of XBlocks on a per-type basis.
#     By default, keys should match the XBlock `block_settings_key` attribute/property. If the attribute/property
#     is not defined, use the XBlock class name. Check `xmodule.services.SettingsService`
#     for more reference.
XBLOCK_SETTINGS = {}

# .. setting_name: XBLOCK_RUNTIME_V2_EPHEMERAL_DATA_CACHE
# .. setting_default: default
# .. setting_description: The django cache key of the cache to use for storing anonymous user state for XBlocks.
XBLOCK_RUNTIME_V2_EPHEMERAL_DATA_CACHE = 'default'

############# ModuleStore Configuration ##########

MODULESTORE_BRANCH = 'published-only'

DOC_STORE_CONFIG = {
    'db': 'edxapp',
    'host': 'localhost',
    'replicaSet': '',
    'password': 'password',
    'port': 27017,
    'user': 'edxapp',
    'collection': 'modulestore',
    'ssl': False,
    # https://api.mongodb.com/python/2.9.1/api/pymongo/mongo_client.html#module-pymongo.mongo_client
    # default is never timeout while the connection is open,
    #this means it needs to explicitly close raising pymongo.errors.NetworkTimeout
    'socketTimeoutMS': 6000,
    'connectTimeoutMS': 2000,  # default is 20000, I believe raises pymongo.errors.ConnectionFailure
    # Not setting waitQueueTimeoutMS and waitQueueMultiple since pymongo defaults to nobody being allowed to wait
    'auth_source': None,
    'read_preference': 'SECONDARY_PREFERRED'
}

CONTENTSTORE = {
    'ENGINE': 'xmodule.contentstore.mongo.MongoContentStore',
    # connection strings are duplicated temporarily for
    # backward compatibility
    'OPTIONS': {
        'db': 'edxapp',
        'host': 'localhost',
        'password': 'password',
        'port': 27017,
        'user': 'edxapp',
        'ssl': False,
        'auth_source': None
    },
    'ADDITIONAL_OPTIONS': {},
    'DOC_STORE_CONFIG': DOC_STORE_CONFIG
}

MODULESTORE = {
    'default': {
        'ENGINE': 'xmodule.modulestore.mixed.MixedModuleStore',
        'OPTIONS': {
            'mappings': {},
            'stores': [
                {
                    'NAME': 'split',
                    'ENGINE': 'xmodule.modulestore.split_mongo.split_draft.DraftVersioningModuleStore',
                    'DOC_STORE_CONFIG': DOC_STORE_CONFIG,
                    'OPTIONS': {
                        'default_class': 'xmodule.hidden_block.HiddenBlock',
                        'fs_root': lambda settings: settings.DATA_DIR,
                        'render_template': 'common.djangoapps.edxmako.shortcuts.render_to_string',
                    }
                },
                {
                    'NAME': 'draft',
                    'ENGINE': 'xmodule.modulestore.mongo.DraftMongoModuleStore',
                    'DOC_STORE_CONFIG': DOC_STORE_CONFIG,
                    'OPTIONS': {
                        'default_class': 'xmodule.hidden_block.HiddenBlock',
                        'fs_root': lambda settings: settings.DATA_DIR,
                        'render_template': 'common.djangoapps.edxmako.shortcuts.render_to_string',
                    }
                }
            ]
        }
    }
}


DATABASES = {
    # edxapp's edxapp-migrate scripts and the edxapp_migrate play
    # will ensure that any DB not named read_replica will be migrated
    # for both the lms and cms.
    'default': {
        'ATOMIC_REQUESTS': True,
        'CONN_MAX_AGE': 0,
        'ENGINE': 'django.db.backends.mysql',
        'HOST': '127.0.0.1',
        'NAME': 'edxapp',
        'OPTIONS': {},
        'PASSWORD': 'password',
        'PORT': '3306',
        'USER': 'edxapp001'
    },
    'read_replica': {
        'CONN_MAX_AGE': 0,
        'ENGINE': 'django.db.backends.mysql',
        'HOST': '127.0.0.1',
        'NAME': 'edxapp',
        'OPTIONS': {},
        'PASSWORD': 'password',
        'PORT': '3306',
        'USER': 'edxapp001'
    },
    'student_module_history': {
        'CONN_MAX_AGE': 0,
        'ENGINE': 'django.db.backends.mysql',
        'HOST': '127.0.0.1',
        'NAME': 'edxapp_csmh',
        'OPTIONS': {},
        'PASSWORD': 'password',
        'PORT': '3306',
        'USER': 'edxapp001'
    }
}


DEFAULT_AUTO_FIELD = 'django.db.models.AutoField'
DEFAULT_HASHING_ALGORITHM = 'sha256'

#################### Python sandbox ############################################

CODE_JAIL = {
    # from https://github.com/openedx/codejail/blob/master/codejail/django_integration.py#L24, '' should be same as None
    'python_bin': '/edx/app/edxapp/venvs/edxapp-sandbox/bin/python',
    # User to run as in the sandbox.
    'user': 'sandbox',

    # Configurable limits.
    'limits': {
        # How many CPU seconds can jailed code use?
        'CPU': 1,
        # Limit the memory of the jailed process to something high but not
        # infinite (512MiB in bytes)
        'VMEM': 536870912,
        # Time in seconds that the jailed process has to run.
        'REALTIME': 3,
        'PROXY': 0,
    },

    # Overrides to default configurable 'limits' (above).
    # Keys should be course run ids (or, in the special case of code running
    # on the /debug/run_python page, the key is 'debug_run_python').
    # Values should be dictionaries that look like 'limits'.
    "limit_overrides": {},
}

# Some courses are allowed to run unsafe code. This is a list of regexes, one
# of them must match the course id for that course to run unsafe code.
#
# For example:
#
#   COURSES_WITH_UNSAFE_CODE = [
#       r"Harvard/XY123.1/.*"
#   ]
COURSES_WITH_UNSAFE_CODE = []

# Code jail REST service
ENABLE_CODEJAIL_REST_SERVICE = False
# .. setting_name: CODE_JAIL_REST_SERVICE_REMOTE_EXEC
# .. setting_default: 'xmodule.capa.safe_exec.remote_exec.send_safe_exec_request_v0'
# .. setting_description: Set the python package.module.function that is reponsible of
#   calling the remote service in charge of jailed code execution
CODE_JAIL_REST_SERVICE_REMOTE_EXEC = 'xmodule.capa.safe_exec.remote_exec.send_safe_exec_request_v0'
# .. setting_name: CODE_JAIL_REST_SERVICE_HOST
# .. setting_default: 'http://127.0.0.1:8550'
# .. setting_description: Set the codejail remote service host
CODE_JAIL_REST_SERVICE_HOST = 'http://127.0.0.1:8550'
# .. setting_name: CODE_JAIL_REST_SERVICE_CONNECT_TIMEOUT
# .. setting_default: 0.5
# .. setting_description: Set the number of seconds LMS will wait to establish an internal
#   connection to the codejail remote service.
CODE_JAIL_REST_SERVICE_CONNECT_TIMEOUT = 0.5  # time in seconds
# .. setting_name: CODE_JAIL_REST_SERVICE_READ_TIMEOUT
# .. setting_default: 3.5
# .. setting_description: Set the number of seconds LMS will wait for a response from the
#   codejail remote service endpoint.
CODE_JAIL_REST_SERVICE_READ_TIMEOUT = 3.5  # time in seconds


############################### DJANGO BUILT-INS ###############################
# Change DEBUG in your environment settings files, not here
DEBUG = False
USE_TZ = True
SESSION_COOKIE_SECURE = False
SESSION_SAVE_EVERY_REQUEST = False
SESSION_SERIALIZER = 'openedx.core.lib.session_serializers.PickleSerializer'
SESSION_COOKIE_DOMAIN = ""
SESSION_COOKIE_NAME = 'sessionid'

# django-session-cookie middleware
DCS_SESSION_COOKIE_SAMESITE = 'None'
DCS_SESSION_COOKIE_SAMESITE_FORCE_ALL = True

# This is the domain that is used to set shared cookies between various sub-domains.
SHARED_COOKIE_DOMAIN = ""

# CMS base
CMS_BASE = 'localhost:18010'

# LMS base
LMS_BASE = 'localhost:18000'

# Studio name
STUDIO_NAME = 'Studio'
STUDIO_SHORT_NAME = 'Studio'

# Site info
SITE_NAME = "localhost"
HTTPS = 'on'
ROOT_URLCONF = 'lms.urls'
# NOTE: Please set ALLOWED_HOSTS to some sane value, as we do not allow the default '*'
# Platform Email
EMAIL_BACKEND = 'django.core.mail.backends.smtp.EmailBackend'
EMAIL_HOST = 'localhost'
EMAIL_PORT = 25
EMAIL_USE_TLS = False
EMAIL_HOST_USER = ''
EMAIL_HOST_PASSWORD = ''
DEFAULT_FROM_EMAIL = 'registration@example.com'
DEFAULT_FEEDBACK_EMAIL = 'feedback@example.com'
SERVER_EMAIL = 'devops@example.com'
TECH_SUPPORT_EMAIL = 'technical@example.com'
CONTACT_EMAIL = 'info@example.com'
BUGS_EMAIL = 'bugs@example.com'
UNIVERSITY_EMAIL = 'university@example.com'
PRESS_EMAIL = 'press@example.com'
FINANCE_EMAIL = ''

# Platform mailing address
CONTACT_MAILING_ADDRESS = 'SET-ME-PLEASE'

# Account activation email sender address
ACTIVATION_EMAIL_FROM_ADDRESS = ''

ADMINS = ()
MANAGERS = ADMINS

# Static content
STATIC_URL = '/static/'
STATIC_ROOT = os.environ.get('STATIC_ROOT_LMS', ENV_ROOT / "staticfiles")
STATIC_URL_BASE = '/static/'

STATICFILES_DIRS = [
    COMMON_ROOT / "static",
    PROJECT_ROOT / "static",
    NODE_MODULES_ROOT / "@edx",
]

FAVICON_PATH = 'images/favicon.ico'
DEFAULT_COURSE_ABOUT_IMAGE_URL = 'images/pencils.jpg'

# User-uploaded content
MEDIA_ROOT = '/edx/var/edxapp/media/'
MEDIA_URL = '/media/'

# Locale/Internationalization
CELERY_TIMEZONE = 'UTC'
TIME_ZONE = 'UTC'
LANGUAGE_CODE = 'en'  # http://www.i18nguy.com/unicode/language-identifiers.html
# these languages display right to left
LANGUAGES_BIDI = ("he", "ar", "fa", "ur", "fa-ir", "rtl")

LANGUAGE_COOKIE_NAME = "openedx-language-preference"

# Sourced from http://www.localeplanet.com/icu/ and wikipedia
LANGUAGES = [
    ('en', 'English'),
    ('rtl', 'Right-to-Left Test Language'),
    ('eo', 'Dummy Language (Esperanto)'),  # Dummy languaged used for testing

    ('am', 'አማርኛ'),  # Amharic
    ('ar', 'العربية'),  # Arabic
    ('az', 'azərbaycanca'),  # Azerbaijani
    ('bg-bg', 'български (България)'),  # Bulgarian (Bulgaria)
    ('bn-bd', 'বাংলা (বাংলাদেশ)'),  # Bengali (Bangladesh)
    ('bn-in', 'বাংলা (ভারত)'),  # Bengali (India)
    ('bs', 'bosanski'),  # Bosnian
    ('ca', 'Català'),  # Catalan
    ('ca@valencia', 'Català (València)'),  # Catalan (Valencia)
    ('cs', 'Čeština'),  # Czech
    ('cy', 'Cymraeg'),  # Welsh
    ('da', 'dansk'),  # Danish
    ('de-de', 'Deutsch (Deutschland)'),  # German (Germany)
    ('el', 'Ελληνικά'),  # Greek
    ('en-uk', 'English (United Kingdom)'),  # English (United Kingdom)
    ('en@lolcat', 'LOLCAT English'),  # LOLCAT English
    ('en@pirate', 'Pirate English'),  # Pirate English
    ('es-419', 'Español (Latinoamérica)'),  # Spanish (Latin America)
    ('es-ar', 'Español (Argentina)'),  # Spanish (Argentina)
    ('es-ec', 'Español (Ecuador)'),  # Spanish (Ecuador)
    ('es-es', 'Español (España)'),  # Spanish (Spain)
    ('es-mx', 'Español (México)'),  # Spanish (Mexico)
    ('es-pe', 'Español (Perú)'),  # Spanish (Peru)
    ('et-ee', 'Eesti (Eesti)'),  # Estonian (Estonia)
    ('eu-es', 'euskara (Espainia)'),  # Basque (Spain)
    ('fa', 'فارسی'),  # Persian
    ('fa-ir', 'فارسی (ایران)'),  # Persian (Iran)
    ('fi-fi', 'Suomi (Suomi)'),  # Finnish (Finland)
    ('fil', 'Filipino'),  # Filipino
    ('fr', 'Français'),  # French
    ('gl', 'Galego'),  # Galician
    ('gu', 'ગુજરાતી'),  # Gujarati
    ('he', 'עברית'),  # Hebrew
    ('hi', 'हिन्दी'),  # Hindi
    ('hr', 'hrvatski'),  # Croatian
    ('hu', 'magyar'),  # Hungarian
    ('hy-am', 'Հայերեն (Հայաստան)'),  # Armenian (Armenia)
    ('id', 'Bahasa Indonesia'),  # Indonesian
    ('it-it', 'Italiano (Italia)'),  # Italian (Italy)
    ('ja-jp', '日本語 (日本)'),  # Japanese (Japan)
    ('kk-kz', 'қазақ тілі (Қазақстан)'),  # Kazakh (Kazakhstan)
    ('km-kh', 'ភាសាខ្មែរ (កម្ពុជា)'),  # Khmer (Cambodia)
    ('kn', 'ಕನ್ನಡ'),  # Kannada
    ('ko-kr', '한국어 (대한민국)'),  # Korean (Korea)
    ('lt-lt', 'Lietuvių (Lietuva)'),  # Lithuanian (Lithuania)
    ('ml', 'മലയാളം'),  # Malayalam
    ('mn', 'Монгол хэл'),  # Mongolian
    ('mr', 'मराठी'),  # Marathi
    ('ms', 'Bahasa Melayu'),  # Malay
    ('nb', 'Norsk bokmål'),  # Norwegian Bokmål
    ('ne', 'नेपाली'),  # Nepali
    ('nl-nl', 'Nederlands (Nederland)'),  # Dutch (Netherlands)
    ('or', 'ଓଡ଼ିଆ'),  # Oriya
    ('pl', 'Polski'),  # Polish
    ('pt-br', 'Português (Brasil)'),  # Portuguese (Brazil)
    ('pt-pt', 'Português (Portugal)'),  # Portuguese (Portugal)
    ('ro', 'română'),  # Romanian
    ('ru', 'Русский'),  # Russian
    ('si', 'සිංහල'),  # Sinhala
    ('sk', 'Slovenčina'),  # Slovak
    ('sl', 'Slovenščina'),  # Slovenian
    ('sq', 'shqip'),  # Albanian
    ('sr', 'Српски'),  # Serbian
    ('sv', 'svenska'),  # Swedish
    ('sw', 'Kiswahili'),  # Swahili
    ('ta', 'தமிழ்'),  # Tamil
    ('te', 'తెలుగు'),  # Telugu
    ('th', 'ไทย'),  # Thai
    ('tr-tr', 'Türkçe (Türkiye)'),  # Turkish (Turkey)
    ('uk', 'Українська'),  # Ukranian
    ('ur', 'اردو'),  # Urdu
    ('vi', 'Tiếng Việt'),  # Vietnamese
    ('uz', 'Ўзбек'),  # Uzbek
    ('zh-cn', '中文 (简体)'),  # Chinese (China)
    ('zh-hk', '中文 (香港)'),  # Chinese (Hong Kong)
    ('zh-tw', '中文 (台灣)'),  # Chinese (Taiwan)
]

LANGUAGE_DICT = dict(LANGUAGES)

# Languages supported for custom course certificate templates
CERTIFICATE_TEMPLATE_LANGUAGES = {
    'en': 'English',
    'es': 'Español',
}

USE_I18N = True
USE_L10N = True

STATICI18N_FILENAME_FUNCTION = 'statici18n.utils.legacy_filename'
STATICI18N_ROOT = PROJECT_ROOT / "static"
STATICI18N_OUTPUT_DIR = "js/i18n"


# Localization strings (e.g. django.po) are under these directories
def _make_locale_paths(settings):  # pylint: disable=missing-function-docstring
    locale_paths = list(settings.PREPEND_LOCALE_PATHS)
    locale_paths += [settings.REPO_ROOT + '/conf/locale']  # edx-platform/conf/locale/

    if settings.ENABLE_COMPREHENSIVE_THEMING:
        # Add locale paths to settings for comprehensive theming.
        for locale_path in settings.COMPREHENSIVE_THEME_LOCALE_PATHS:
            locale_paths += (path(locale_path), )
    return locale_paths
LOCALE_PATHS = _make_locale_paths
derived('LOCALE_PATHS')

# Messages
MESSAGE_STORAGE = 'django.contrib.messages.storage.session.SessionStorage'

# Guidelines for translators
TRANSLATORS_GUIDE = 'https://edx.readthedocs.org/projects/edx-developer-guide/en/latest/' \
                    'conventions/internationalization/i18n_translators_guide.html'

#################################### AWS #######################################
# The number of seconds that a generated URL is valid for.
AWS_QUERYSTRING_EXPIRE = 10 * 365 * 24 * 60 * 60  # 10 years
AWS_SES_REGION_NAME = 'us-east-1'
AWS_SES_REGION_ENDPOINT = 'email.us-east-1.amazonaws.com'
AWS_ACCESS_KEY_ID = None
AWS_SECRET_ACCESS_KEY = None
AWS_QUERYSTRING_AUTH = False
AWS_STORAGE_BUCKET_NAME = "SET-ME-PLEASE (ex. bucket-name)"
AWS_S3_CUSTOM_DOMAIN = "SET-ME-PLEASE (ex. bucket-name.s3.amazonaws.com)"

################################# SIMPLEWIKI ###################################
SIMPLE_WIKI_REQUIRE_LOGIN_EDIT = True
SIMPLE_WIKI_REQUIRE_LOGIN_VIEW = False

################################# WIKI ###################################
from lms.djangoapps.course_wiki import settings as course_wiki_settings  # pylint: disable=wrong-import-position

# .. toggle_name: WIKI_ACCOUNT_HANDLING
# .. toggle_implementation: DjangoSetting
# .. toggle_default: False
# .. toggle_description: We recommend you leave this as 'False' for an Open edX installation
#   to get the proper behavior for register, login and logout. For the original docs see:
#   https://github.com/openedx/django-wiki/blob/edx_release/wiki/conf/settings.py
# .. toggle_use_cases: open_edx
# .. toggle_creation_date: 2012-08-13
WIKI_ACCOUNT_HANDLING = False
WIKI_EDITOR = 'lms.djangoapps.course_wiki.editors.CodeMirror'
WIKI_SHOW_MAX_CHILDREN = 0  # We don't use the little menu that shows children of an article in the breadcrumb
# .. toggle_name: WIKI_ANONYMOUS
# .. toggle_implementation: DjangoSetting
# .. toggle_default: False
# .. toggle_description: Enabling this allows access to anonymous users.
#   For the original docs, see:
#   https://github.com/openedx/django-wiki/blob/edx_release/wiki/conf/settings.py
# .. toggle_warning: Setting allow anonymous access to `True` may have styling issues.
# .. toggle_use_cases: open_edx
# .. toggle_creation_date: 2012-08-21
WIKI_ANONYMOUS = False

WIKI_CAN_DELETE = course_wiki_settings.CAN_DELETE
WIKI_CAN_MODERATE = course_wiki_settings.CAN_MODERATE
WIKI_CAN_CHANGE_PERMISSIONS = course_wiki_settings.CAN_CHANGE_PERMISSIONS
WIKI_CAN_ASSIGN = course_wiki_settings.CAN_ASSIGN
# .. toggle_name: WIKI_USE_BOOTSTRAP_SELECT_WIDGET
# .. toggle_implementation: DjangoSetting
# .. toggle_default: False
# .. toggle_description: Enabling this will use the bootstrap select widget.
#   For the original docs, see:
#   https://github.com/openedx/django-wiki/blob/edx_release/wiki/conf/settings.py
# .. toggle_use_cases: open_edx
# .. toggle_creation_date: 2012-08-22
WIKI_USE_BOOTSTRAP_SELECT_WIDGET = False
# .. toggle_name: WIKI_LINK_LIVE_LOOKUPS
# .. toggle_implementation: DjangoSetting
# .. toggle_default: False
# .. toggle_description: This setting is defined in the original docs:
#   https://github.com/openedx/django-wiki/blob/edx_release/wiki/conf/settings.py
# .. toggle_use_cases: open_edx
# .. toggle_creation_date: 2012-08-23
WIKI_LINK_LIVE_LOOKUPS = False
WIKI_LINK_DEFAULT_LEVEL = 2

##### Zendesk #####
ZENDESK_URL = ''
ZENDESK_USER = ''
ZENDESK_API_KEY = ''
ZENDESK_CUSTOM_FIELDS = {}
ZENDESK_OAUTH_ACCESS_TOKEN = ''
# A mapping of string names to Zendesk Group IDs
# To get the IDs of your groups you can go to
# {zendesk_url}/api/v2/groups.json
ZENDESK_GROUP_ID_MAPPING = {}

##### EMBARGO #####
EMBARGO_SITE_REDIRECT_URL = None

##### shoppingcart Payment #####
PAYMENT_SUPPORT_EMAIL = 'billing@example.com'

# Setting for PAID_COURSE_REGISTRATION, DOES NOT AFFECT VERIFIED STUDENTS
PAID_COURSE_REGISTRATION_CURRENCY = ['usd', '$']

################################# EdxNotes config  #########################

# Configure the LMS to use our stub EdxNotes implementation
# .. setting_name: EDXNOTES_PUBLIC_API
# .. setting_default: http://localhost:18120/api/v1
# .. setting_description: Set the public API endpoint LMS will use in the frontend to
#     interact with the edx_notes_api service.
# .. setting_warning: This setting must be a publicly accessible endpoint. It is only used
#     when the setting FEATURES['ENABLE_EDXNOTES'] is activated.
EDXNOTES_PUBLIC_API = 'http://localhost:18120/api/v1'
# .. setting_name: EDXNOTES_INTERNAL_API
# .. setting_default: http://localhost:18120/api/v1
# .. setting_description: Set the internal API endpoint LMS will use in the backend to
#     interact with the edx_notes_api service.
# .. setting_warning: Normally set to the same value of EDXNOTES_PUBLIC_API. It is not
#     mandatory for this setting to be a publicly accessible endpoint, but to be accessible
#     by the LMS service. It is only used when the setting FEATURES['ENABLE_EDXNOTES'] is
#     activated.
EDXNOTES_INTERNAL_API = 'http://localhost:18120/api/v1'
# .. setting_name: EDXNOTES_CLIENT_NAME
# .. setting_default: edx-notes
# .. setting_description: Set the name of the Oauth client used by LMS to authenticate with
#     the edx_notes_api service.
# .. setting_warning: The Oauth client must be created in the platform Django admin in the
#     path /admin/oauth2_provider/application/, setting the name field of the client as the
#     value of this setting.
EDXNOTES_CLIENT_NAME = "edx-notes"
# .. setting_name: EDXNOTES_CONNECT_TIMEOUT
# .. setting_default: 0.5
# .. setting_description: Set the number of seconds LMS will wait to establish an internal
#     connection to the edx_notes_api service.
EDXNOTES_CONNECT_TIMEOUT = 0.5  # time in seconds
# .. setting_name: EDXNOTES_READ_TIMEOUT
# .. setting_default: 1.5
# .. setting_description: Set the number of seconds LMS will wait for a response from the
#     edx_notes_api service internal endpoint.
EDXNOTES_READ_TIMEOUT = 1.5  # time in seconds

########################## Parental controls config  #######################

# The age at which a learner no longer requires parental consent, or None
# if parental consent is never required.
PARENTAL_CONSENT_AGE_LIMIT = 13

######################### Branded Footer ###################################
# Constants for the footer used on the site and shared with other sites
# (such as marketing and the blog) via the branding API.

# URL for Open edX displayed in the footer
FOOTER_OPENEDX_URL = "https://open.edx.org"

# URL for the OpenEdX logo image
# We use logo images served from files.edx.org so we can (roughly) track
# how many OpenEdX installations are running.
# Site operators can choose from these logo options:
# * https://logos.openedx.org/open-edx-logo-tag.png
# * https://logos.openedx.org/open-edx-logo-tag-light.png"
# * https://logos.openedx.org/open-edx-logo-tag-dark.png
FOOTER_OPENEDX_LOGO_IMAGE = "https://logos.openedx.org/open-edx-logo-tag.png"

# These are referred to both by the Django asset pipeline
# AND by the branding footer API, which needs to decide which
# version of the CSS to serve.
FOOTER_CSS = {
    "openedx": {
        "ltr": "style-lms-footer",
        "rtl": "style-lms-footer-rtl",
    },
    "edx": {
        "ltr": "style-lms-footer-edx",
        "rtl": "style-lms-footer-edx-rtl",
    },
}

# Cache expiration for the version of the footer served
# by the branding API.
FOOTER_CACHE_TIMEOUT = 30 * 60

# Max age cache control header for the footer (controls browser caching).
FOOTER_BROWSER_CACHE_MAX_AGE = 5 * 60

# Credit api notification cache timeout
CREDIT_NOTIFICATION_CACHE_TIMEOUT = 5 * 60 * 60

################################# Middleware ###################################

MIDDLEWARE = [
    'openedx.core.lib.x_forwarded_for.middleware.XForwardedForMiddleware',
    'edx_django_utils.security.csp.middleware.content_security_policy_middleware',

    'crum.CurrentRequestUserMiddleware',

    # Resets the request cache.
    'edx_django_utils.cache.middleware.RequestCacheMiddleware',

    # Various monitoring middleware
    'edx_django_utils.monitoring.CachedCustomMonitoringMiddleware',
    'edx_django_utils.monitoring.CodeOwnerMonitoringMiddleware',
    'edx_django_utils.monitoring.CookieMonitoringMiddleware',
    'edx_django_utils.monitoring.DeploymentMonitoringMiddleware',
    'edx_django_utils.monitoring.FrontendMonitoringMiddleware',

    # Before anything that looks at cookies, especially the session middleware
    'openedx.core.djangoapps.cookie_metadata.middleware.CookieNameChange',

    # Monitoring and logging for ignored errors
    'openedx.core.lib.request_utils.IgnoredErrorMiddleware',

    'lms.djangoapps.mobile_api.middleware.AppVersionUpgrade',
    'openedx.core.djangoapps.header_control.middleware.HeaderControlMiddleware',
    'lms.djangoapps.discussion.django_comment_client.middleware.AjaxExceptionMiddleware',
    'django.middleware.common.CommonMiddleware',

    'django.contrib.sites.middleware.CurrentSiteMiddleware',
    'edx_rest_framework_extensions.auth.jwt.middleware.JwtAuthCookieMiddleware',

    # Allows us to define redirects via Django admin
    'django_sites_extensions.middleware.RedirectMiddleware',

    # Instead of SessionMiddleware, we use a more secure version
    # 'django.contrib.sessions.middleware.SessionMiddleware',
    'openedx.core.djangoapps.safe_sessions.middleware.SafeSessionMiddleware',

    # Instead of AuthenticationMiddleware, we use a cached backed version
    #'django.contrib.auth.middleware.AuthenticationMiddleware',
    'openedx.core.djangoapps.cache_toolbox.middleware.CacheBackedAuthenticationMiddleware',

    # Middleware to flush user's session in other browsers when their email is changed.
    'openedx.core.djangoapps.safe_sessions.middleware.EmailChangeMiddleware',

    'common.djangoapps.student.middleware.UserStandingMiddleware',
    'openedx.core.djangoapps.contentserver.middleware.StaticContentServerMiddleware',

    # Adds user tags to tracking events
    # Must go before TrackMiddleware, to get the context set up
    'openedx.core.djangoapps.user_api.middleware.UserTagsEventContextMiddleware',

    'django.contrib.messages.middleware.MessageMiddleware',
    'common.djangoapps.track.middleware.TrackMiddleware',

    # CORS and CSRF
    'django.middleware.csrf.CsrfViewMiddleware',
    'corsheaders.middleware.CorsMiddleware',
    'openedx.core.djangoapps.cors_csrf.middleware.CorsCSRFMiddleware',
    'openedx.core.djangoapps.cors_csrf.middleware.CsrfCrossDomainCookieMiddleware',

    'openedx.core.djangoapps.geoinfo.middleware.CountryMiddleware',
    'openedx.core.djangoapps.embargo.middleware.EmbargoMiddleware',

    # Allows us to use enterprise customer's language as the learner's default language
    # This middleware must come before `LanguagePreferenceMiddleware` middleware
    'enterprise.middleware.EnterpriseLanguagePreferenceMiddleware',

    # Allows us to set user preferences
    'openedx.core.djangoapps.lang_pref.middleware.LanguagePreferenceMiddleware',

    # Allows us to dark-launch particular languages.
    # Must be after LangPrefMiddleware, so ?preview-lang query params can override
    # user's language preference. ?clear-lang resets to user's language preference.
    'openedx.core.djangoapps.dark_lang.middleware.DarkLangMiddleware',

    # Detects user-requested locale from 'accept-language' header in http request.
    # Must be after DarkLangMiddleware.
    'django.middleware.locale.LocaleMiddleware',

    'lms.djangoapps.discussion.django_comment_client.utils.ViewNameMiddleware',
    'codejail.django_integration.ConfigureCodeJailMiddleware',

    # for expiring inactive sessions
    'openedx.core.djangoapps.session_inactivity_timeout.middleware.SessionInactivityTimeout',

    # use Django built in clickjacking protection
    'django.middleware.clickjacking.XFrameOptionsMiddleware',

    # to redirected unenrolled students to the course info page
    'lms.djangoapps.courseware.middleware.CacheCourseIdMiddleware',
    'lms.djangoapps.courseware.middleware.RedirectMiddleware',

    'lms.djangoapps.course_wiki.middleware.WikiAccessMiddleware',

    'openedx.core.djangoapps.theming.middleware.CurrentSiteThemeMiddleware',

    'waffle.middleware.WaffleMiddleware',

    # Enables force_django_cache_miss functionality for TieredCache.
    'edx_django_utils.cache.middleware.TieredCacheMiddleware',

    # Adds monitoring attributes to requests.
    'edx_rest_framework_extensions.middleware.RequestCustomAttributesMiddleware',

    'edx_rest_framework_extensions.auth.jwt.middleware.EnsureJWTAuthSettingsMiddleware',

    # Handles automatically storing user ids in django-simple-history tables when possible.
    'simple_history.middleware.HistoryRequestMiddleware',

    # This must be last
    'openedx.core.djangoapps.site_configuration.middleware.SessionCookieDomainOverrideMiddleware',
]

# Clickjacking protection can be disbaled by setting this to 'ALLOW'
X_FRAME_OPTIONS = 'DENY'

# Platform for Privacy Preferences header
P3P_HEADER = 'CP="Open EdX does not have a P3P policy."'

############################### PIPELINE #######################################

PIPELINE = {
    'PIPELINE_ENABLED': True,
    'CSS_COMPRESSOR': None,
    'JS_COMPRESSOR': 'pipeline.compressors.uglifyjs.UglifyJSCompressor',
    # Don't wrap JavaScript as there is code that depends upon updating the global namespace
    'DISABLE_WRAPPER': True,
    # Specify the UglifyJS binary to use
    'UGLIFYJS_BINARY': 'node_modules/.bin/uglifyjs',
}

STATICFILES_STORAGE = 'openedx.core.storage.ProductionStorage'
STATICFILES_STORAGE_KWARGS = {}

# List of finder classes that know how to find static files in various locations.
# Note: the pipeline finder is included to be able to discover optimized files
STATICFILES_FINDERS = [
    'openedx.core.djangoapps.theming.finders.ThemeFilesFinder',
    'django.contrib.staticfiles.finders.FileSystemFinder',
    'django.contrib.staticfiles.finders.AppDirectoriesFinder',
    'openedx.core.lib.xblock_pipeline.finder.XBlockPipelineFinder',
    'pipeline.finders.PipelineFinder',
]

from openedx.core.lib.rooted_paths import rooted_glob  # pylint: disable=wrong-import-position

courseware_js = [
    'js/ajax-error.js',
    'js/courseware.js',
    'js/histogram.js',
    'js/navigation.js',
    'js/modules/tab.js',
]


# Before a student accesses courseware, we do not
# need many of the JS dependencies.  This includes
# only the dependencies used everywhere in the LMS
# (including the dashboard/account/profile pages)
# Currently, this partially duplicates the "main vendor"
# JavaScript file, so only one of the two should be included
# on a page at any time.
# In the future, we will likely refactor this to use
# RequireJS and an optimizer.
base_vendor_js = [
    'common/js/vendor/jquery.js',
    'common/js/vendor/jquery-migrate.js',
    'js/vendor/jquery.cookie.js',
    'js/vendor/url.min.js',
    'common/js/vendor/underscore.js',
    'common/js/vendor/underscore.string.js',
    'common/js/vendor/picturefill.js',

    # Make some edX UI Toolkit utilities available in the global "edx" namespace
    'edx-ui-toolkit/js/utils/global-loader.js',
    'edx-ui-toolkit/js/utils/string-utils.js',
    'edx-ui-toolkit/js/utils/html-utils.js',

    # Finally load RequireJS and dependent vendor libraries
    'common/js/vendor/require.js',
    'js/RequireJS-namespace-undefine.js',
    'js/vendor/URI.min.js',
    'common/js/vendor/backbone.js'
]

main_vendor_js = base_vendor_js + [
    'js/vendor/json2.js',
    'js/vendor/jquery-ui.min.js',
    'js/vendor/jquery.qtip.min.js',
    'js/vendor/jquery.ba-bbq.min.js',
]

# Common files used by both RequireJS code and non-RequireJS code
base_application_js = [
    'js/src/utility.js',
    'js/src/logger.js',
    'js/user_dropdown_v1.js',  # Custom dropdown keyboard handling for legacy pages
    'js/dialog_tab_controls.js',
    'js/src/string_utils.js',
    'js/form.ext.js',
    'js/src/ie_shim.js',
    'js/src/accessibility_tools.js',
    'js/toggle_login_modal.js',
    'js/src/lang_edx.js',
]

dashboard_js = (
    sorted(rooted_glob(PROJECT_ROOT / 'static', 'js/dashboard/**/*.js'))
)
discussion_js = (
    rooted_glob(PROJECT_ROOT / 'static', 'js/customwmd.js') +
    rooted_glob(PROJECT_ROOT / 'static', 'js/mathjax_accessible.js') +
    rooted_glob(PROJECT_ROOT / 'static', 'js/mathjax_delay_renderer.js') +
    sorted(rooted_glob(COMMON_ROOT / 'static', 'common/js/discussion/**/*.js'))
)

discussion_vendor_js = [
    'js/Markdown.Converter.js',
    'js/Markdown.Sanitizer.js',
    'js/Markdown.Editor.js',
    'js/vendor/jquery.timeago.js',
    'js/src/jquery.timeago.locale.js',
    'js/vendor/jquery.truncate.js',
    'js/jquery.ajaxfileupload.js',
    'js/split.js'
]

instructor_dash_js = sorted(rooted_glob(PROJECT_ROOT / 'static', 'js/instructor_dashboard/**/*.js'))

verify_student_js = [
    'js/sticky_filter.js',
    'js/query-params.js',
    'js/verify_student/models/verification_model.js',
    'js/verify_student/views/error_view.js',
    'js/verify_student/views/image_input_view.js',
    'js/verify_student/views/webcam_photo_view.js',
    'js/verify_student/views/step_view.js',
    'js/verify_student/views/intro_step_view.js',
    'js/verify_student/views/make_payment_step_view.js',
    'js/verify_student/views/face_photo_step_view.js',
    'js/verify_student/views/id_photo_step_view.js',
    'js/verify_student/views/review_photos_step_view.js',
    'js/verify_student/views/enrollment_confirmation_step_view.js',
    'js/verify_student/views/pay_and_verify_view.js',
    'js/verify_student/pay_and_verify.js',
]

reverify_js = [
    'js/verify_student/views/error_view.js',
    'js/verify_student/views/image_input_view.js',
    'js/verify_student/views/webcam_photo_view.js',
    'js/verify_student/views/step_view.js',
    'js/verify_student/views/face_photo_step_view.js',
    'js/verify_student/views/id_photo_step_view.js',
    'js/verify_student/views/review_photos_step_view.js',
    'js/verify_student/views/reverify_success_step_view.js',
    'js/verify_student/models/verification_model.js',
    'js/verify_student/views/reverify_view.js',
    'js/verify_student/reverify.js',
]

incourse_reverify_js = [
    'js/verify_student/views/error_view.js',
    'js/verify_student/views/image_input_view.js',
    'js/verify_student/views/webcam_photo_view.js',
    'js/verify_student/models/verification_model.js',
    'js/verify_student/views/incourse_reverify_view.js',
    'js/verify_student/incourse_reverify.js',
]

ccx_js = sorted(rooted_glob(PROJECT_ROOT / 'static', 'js/ccx/**/*.js'))

certificates_web_view_js = [
    'common/js/vendor/jquery.js',
    'common/js/vendor/jquery-migrate.js',
    'js/vendor/jquery.cookie.js',
    'js/src/logger.js',
    'js/utils/facebook.js',
]

credit_web_view_js = [
    'common/js/vendor/jquery.js',
    'common/js/vendor/jquery-migrate.js',
    'js/vendor/jquery.cookie.js',
    'js/src/logger.js',
]

PIPELINE['STYLESHEETS'] = {
    'style-vendor': {
        'source_filenames': [
            'css/vendor/font-awesome.css',
            'css/vendor/jquery.qtip.min.css',
        ],
        'output_filename': 'css/lms-style-vendor.css',
    },
    'style-vendor-tinymce-content': {
        'source_filenames': [
            'js/vendor/tinymce/js/tinymce/skins/ui/studio-tmce5/content.min.css'
        ],
        'output_filename': 'css/lms-style-vendor-tinymce-content.css',
    },
    'style-vendor-tinymce-skin': {
        'source_filenames': [
            'js/vendor/tinymce/js/tinymce/skins/ui/studio-tmce5/skin.min.css'
        ],
        'output_filename': 'css/lms-style-vendor-tinymce-skin.css',
    },
    'style-main-v1': {
        'source_filenames': [
            'css/lms-main-v1.css',
        ],
        'output_filename': 'css/lms-main-v1.css',
    },
    'style-main-v1-rtl': {
        'source_filenames': [
            'css/lms-main-v1-rtl.css',
        ],
        'output_filename': 'css/lms-main-v1-rtl.css',
    },
    'style-course-vendor': {
        'source_filenames': [
            'js/vendor/CodeMirror/codemirror.css',
            'css/vendor/jquery.treeview.css',
            'css/vendor/ui-lightness/jquery-ui-1.8.22.custom.css',
        ],
        'output_filename': 'css/lms-style-course-vendor.css',
    },
    'style-course': {
        'source_filenames': [
            'css/lms-course.css',
        ],
        'output_filename': 'css/lms-course.css',
    },
    'style-course-rtl': {
        'source_filenames': [
            'css/lms-course-rtl.css',
        ],
        'output_filename': 'css/lms-course-rtl.css',
    },
    'style-student-notes': {
        'source_filenames': [
            'css/vendor/edxnotes/annotator.min.css',
        ],
        'output_filename': 'css/lms-style-student-notes.css',
    },
    'style-inline-discussion': {
        'source_filenames': [
            'css/discussion/inline-discussion.css',
        ],
        'output_filename': 'css/discussion/inline-discussion.css',
    },
    'style-inline-discussion-rtl': {
        'source_filenames': [
            'css/discussion/inline-discussion-rtl.css',
        ],
        'output_filename': 'css/discussion/inline-discussion-rtl.css',
    },
    FOOTER_CSS['openedx']['ltr']: {
        'source_filenames': [
            'css/lms-footer.css',
        ],
        'output_filename': 'css/lms-footer.css',
    },
    FOOTER_CSS['openedx']['rtl']: {
        'source_filenames': [
            'css/lms-footer-rtl.css',
        ],
        'output_filename': 'css/lms-footer-rtl.css'
    },
    FOOTER_CSS['edx']['ltr']: {
        'source_filenames': [
            'css/lms-footer-edx.css',
        ],
        'output_filename': 'css/lms-footer-edx.css'
    },
    FOOTER_CSS['edx']['rtl']: {
        'source_filenames': [
            'css/lms-footer-edx-rtl.css',
        ],
        'output_filename': 'css/lms-footer-edx-rtl.css'
    },
    'style-certificates': {
        'source_filenames': [
            'certificates/css/main-ltr.css',
            'css/vendor/font-awesome.css',
        ],
        'output_filename': 'css/certificates-style.css'
    },
    'style-certificates-rtl': {
        'source_filenames': [
            'certificates/css/main-rtl.css',
            'css/vendor/font-awesome.css',
        ],
        'output_filename': 'css/certificates-style-rtl.css'
    },
    'style-mobile': {
        'source_filenames': [
            'css/lms-mobile.css',
        ],
        'output_filename': 'css/lms-mobile.css',
    },
    'style-mobile-rtl': {
        'source_filenames': [
            'css/lms-mobile-rtl.css',
        ],
        'output_filename': 'css/lms-mobile-rtl.css',
    },
}

common_js = [
    'js/src/ajax_prefix.js',
    'js/src/jquery.immediateDescendents.js',
    'js/src/xproblem.js',
]
xblock_runtime_js = [
    'common/js/xblock/core.js',
    'common/js/xblock/runtime.v1.js',
    'lms/js/xblock/lms.runtime.v1.js',
]
lms_application_js = [
    'js/calculator.js',
    'js/feedback_form.js',
    'js/main.js',
]

PIPELINE['JAVASCRIPT'] = {
    'base_application': {
        'source_filenames': base_application_js,
        'output_filename': 'js/lms-base-application.js',
    },
    'application': {
        'source_filenames': (
            common_js + xblock_runtime_js + base_application_js + lms_application_js +
            [
                'js/sticky_filter.js',
                'js/query-params.js',
                'common/js/vendor/moment-with-locales.js',
                'common/js/vendor/moment-timezone-with-data.js',
            ]
        ),
        'output_filename': 'js/lms-application.js',
    },
    'courseware': {
        'source_filenames': courseware_js,
        'output_filename': 'js/lms-courseware.js',
    },
    'base_vendor': {
        'source_filenames': base_vendor_js,
        'output_filename': 'js/lms-base-vendor.js',
    },
    'main_vendor': {
        'source_filenames': main_vendor_js,
        'output_filename': 'js/lms-main_vendor.js',
    },
    'discussion': {
        'source_filenames': discussion_js,
        'output_filename': 'js/discussion.js',
    },
    'discussion_vendor': {
        'source_filenames': discussion_vendor_js,
        'output_filename': 'js/discussion_vendor.js',
    },
    'instructor_dash': {
        'source_filenames': instructor_dash_js,
        'output_filename': 'js/instructor_dash.js',
    },
    'dashboard': {
        'source_filenames': dashboard_js,
        'output_filename': 'js/dashboard.js'
    },
    'verify_student': {
        'source_filenames': verify_student_js,
        'output_filename': 'js/verify_student.js'
    },
    'reverify': {
        'source_filenames': reverify_js,
        'output_filename': 'js/reverify.js'
    },
    'incourse_reverify': {
        'source_filenames': incourse_reverify_js,
        'output_filename': 'js/incourse_reverify.js'
    },
    'ccx': {
        'source_filenames': ccx_js,
        'output_filename': 'js/ccx.js'
    },
    'footer_edx': {
        'source_filenames': ['js/footer-edx.js'],
        'output_filename': 'js/footer-edx.js'
    },
    'certificates_wv': {
        'source_filenames': certificates_web_view_js,
        'output_filename': 'js/certificates/web_view.js'
    },
    'credit_wv': {
        'source_filenames': credit_web_view_js,
        'output_filename': 'js/credit/web_view.js'
    }
}


STATICFILES_IGNORE_PATTERNS = (
    "*.py",
    "*.pyc",

    # It would be nice if we could do, for example, "**/*.scss",
    # but these strings get passed down to the `fnmatch` module,
    # which doesn't support that. :(
    # http://docs.python.org/2/library/fnmatch.html
    "sass/*.scss",
    "sass/*/*.scss",
    "sass/*/*/*.scss",
    "sass/*/*/*/*.scss",

    # Ignore tests
    "spec",
    "spec_helpers",

    # Symlinks used by js-test-tool
    "xmodule_js",
)


################################# DJANGO-REQUIRE ###############################

# The baseUrl to pass to the r.js optimizer, relative to STATIC_ROOT.
REQUIRE_BASE_URL = "./"

# The name of a build profile to use for your project, relative to REQUIRE_BASE_URL.
# A sensible value would be 'app.build.js'. Leave blank to use the built-in default build profile.
# Set to False to disable running the default profile (e.g. if only using it to build Standalone
# Modules)
REQUIRE_BUILD_PROFILE = "lms/js/build.js"

# The name of the require.js script used by your project, relative to REQUIRE_BASE_URL.
REQUIRE_JS = "common/js/vendor/require.js"

# Whether to run django-require in debug mode.
REQUIRE_DEBUG = False

# In production, the Django pipeline appends a file hash to JavaScript file names.
# This makes it difficult for RequireJS to load its requirements, since module names
# specified in JavaScript code do not include the hash.
# For this reason, we calculate the actual path including the hash on the server
# when rendering the page.  We then override the default paths provided to RequireJS
# so it can resolve the module name to the correct URL.
#
# If you want to load JavaScript dependencies using RequireJS
# but you don't want to include those dependencies in the JS bundle for the page,
# then you need to add the js urls in this list.
REQUIRE_JS_PATH_OVERRIDES = {
    'course_bookmarks/js/views/bookmark_button': 'course_bookmarks/js/views/bookmark_button.js',
    'js/views/message_banner': 'js/views/message_banner.js',
    'moment': 'common/js/vendor/moment-with-locales.js',
    'moment-timezone': 'common/js/vendor/moment-timezone-with-data.js',
    'js/courseware/course_info_events': 'js/courseware/course_info_events.js',
    'js/courseware/accordion_events': 'js/courseware/accordion_events.js',
    'js/dateutil_factory': 'js/dateutil_factory.js',
    'js/courseware/link_clicked_events': 'js/courseware/link_clicked_events.js',
    'js/courseware/toggle_element_visibility': 'js/courseware/toggle_element_visibility.js',
    'js/student_account/logistration_factory': 'js/student_account/logistration_factory.js',
    'js/courseware/courseware_factory': 'js/courseware/courseware_factory.js',
    'js/groups/views/cohorts_dashboard_factory': 'js/groups/views/cohorts_dashboard_factory.js',
    'js/groups/discussions_management/discussions_dashboard_factory':
        'js/discussions_management/views/discussions_dashboard_factory.js',
    'draggabilly': 'js/vendor/draggabilly.js',
    'hls': 'common/js/vendor/hls.js'
}

########################## DJANGO WEBPACK LOADER ##############################

WEBPACK_LOADER = {
    'DEFAULT': {
        'BUNDLE_DIR_NAME': 'bundles/',
        'STATS_FILE': os.path.join(STATIC_ROOT, 'webpack-stats.json'),
    },
    'WORKERS': {
        'BUNDLE_DIR_NAME': 'bundles/',
        'STATS_FILE': os.path.join(STATIC_ROOT, 'webpack-worker-stats.json')
    }
}

# .. setting_name: WEBPACK_CONFIG_PATH
# .. setting_default: "webpack.prod.config.js"
# .. setting_description: Path to the Webpack configuration file. Used by Paver scripts.
# .. setting_warning: This Django setting is DEPRECATED! Starting in Sumac, Webpack will no longer
#   use Django settings. Please set the WEBPACK_CONFIG_PATH environment variable instead. For details,
#   see: https://github.com/openedx/edx-platform/issues/31895
WEBPACK_CONFIG_PATH = os.environ.get('WEBPACK_CONFIG_PATH', 'webpack.prod.config.js')

########################## DJANGO DEBUG TOOLBAR ###############################

# We don't enable Django Debug Toolbar universally, but whenever we do, we want
# to avoid patching settings.  Patched settings can cause circular import
# problems: https://django-debug-toolbar.readthedocs.org/en/1.0/installation.html#explicit-setup

DEBUG_TOOLBAR_PATCH_SETTINGS = False

################################# CELERY ######################################

CELERY_IMPORTS = [
    # Since xblock-poll is not a Django app, and XBlocks don't get auto-imported
    # by celery workers, its tasks will not get auto-discovered:
    'poll.tasks',
]

# .. setting_name: CELERY_EXTRA_IMPORTS
# .. setting_default: []
# .. setting_description: Adds extra packages that don't get auto-imported (Example: XBlocks).
#    These packages are added in addition to those added by CELERY_IMPORTS.
CELERY_EXTRA_IMPORTS = []

# Message configuration

CELERY_TASK_SERIALIZER = 'json'
CELERY_RESULT_SERIALIZER = 'json'

CELERY_MESSAGE_COMPRESSION = 'gzip'

# Results configuration

CELERY_IGNORE_RESULT = False
CELERY_STORE_ERRORS_EVEN_IF_IGNORED = True

# Events configuration

CELERY_TRACK_STARTED = True

CELERY_SEND_EVENTS = True
CELERY_SEND_TASK_SENT_EVENT = True

# Exchange configuration

CELERY_DEFAULT_EXCHANGE = 'edx.core'
CELERY_DEFAULT_EXCHANGE_TYPE = 'direct'


# SERVICE_VARIANT specifies name of the variant used, which decides what JSON
# configuration files are read during startup.
SERVICE_VARIANT = os.environ.get('SERVICE_VARIANT', "lms")

# CONFIG_PREFIX specifies the prefix of the JSON configuration files,
# based on the service variant. If no variant is use, don't use a
# prefix.
CONFIG_PREFIX = SERVICE_VARIANT + "." if SERVICE_VARIANT else ""

# Queues configuration

# Name the exchange and queues w.r.t the SERVICE_VARIANT
QUEUE_VARIANT = CONFIG_PREFIX.lower()

CELERY_DEFAULT_EXCHANGE = f'edx.{QUEUE_VARIANT}core'

HIGH_PRIORITY_QUEUE = f'edx.{QUEUE_VARIANT}core.high'
DEFAULT_PRIORITY_QUEUE = f'edx.{QUEUE_VARIANT}core.default'
HIGH_MEM_QUEUE = f'edx.{QUEUE_VARIANT}core.high_mem'

CELERY_DEFAULT_QUEUE = DEFAULT_PRIORITY_QUEUE
CELERY_DEFAULT_ROUTING_KEY = DEFAULT_PRIORITY_QUEUE

CELERY_QUEUES = {
    HIGH_PRIORITY_QUEUE: {},
    DEFAULT_PRIORITY_QUEUE: {},
    HIGH_MEM_QUEUE: {},
}

CELERY_ROUTES = "openedx.core.lib.celery.routers.route_task"
CELERYBEAT_SCHEDULE = {}  # For scheduling tasks, entries can be added to this dict

CELERY_QUEUE_HA_POLICY = 'all'

CELERY_CREATE_MISSING_QUEUES = True

# let logging work as configured:
CELERYD_HIJACK_ROOT_LOGGER = False

CELERY_BROKER_VHOST = ''
CELERY_BROKER_USE_SSL = False
CELERY_EVENT_QUEUE_TTL = None

CELERY_BROKER_TRANSPORT = 'amqp'
CELERY_BROKER_HOSTNAME = 'localhost'
CELERY_BROKER_USER = 'celery'
CELERY_BROKER_PASSWORD = 'celery'

############################## HEARTBEAT ######################################

# Checks run in normal mode by the heartbeat djangoapp
HEARTBEAT_CHECKS = [
    'openedx.core.djangoapps.heartbeat.default_checks.check_modulestore',
    'openedx.core.djangoapps.heartbeat.default_checks.check_database',
]

# Other checks to run by default in "extended"/heavy mode
HEARTBEAT_EXTENDED_CHECKS = (
    'openedx.core.djangoapps.heartbeat.default_checks.check_celery',
)

HEARTBEAT_CELERY_TIMEOUT = 5
HEARTBEAT_CELERY_ROUTING_KEY = HIGH_PRIORITY_QUEUE

################################ Block Structures ###################################

# .. setting_name: BLOCK_STRUCTURES_SETTINGS
# .. setting_default: dict of settings
# .. setting_description: Stores all the settings used by block structures and block structure
#   related tasks. See BLOCK_STRUCTURES_SETTINGS[XXX] documentation for details of each setting.
#   For more information, check https://github.com/openedx/edx-platform/pull/13388.
BLOCK_STRUCTURES_SETTINGS = dict(
    # .. setting_name: BLOCK_STRUCTURES_SETTINGS['COURSE_PUBLISH_TASK_DELAY']
    # .. setting_default: 30
    # .. setting_description: Delay, in seconds, after a new edit of a course is published before
    #   updating the block structures cache. This is needed for a better chance at getting
    #   the latest changes when there are secondary reads in sharded mongoDB clusters.
    #   For more information, check https://github.com/openedx/edx-platform/pull/13388 and
    #   https://github.com/openedx/edx-platform/pull/14571.
    COURSE_PUBLISH_TASK_DELAY=30,

    # .. setting_name: BLOCK_STRUCTURES_SETTINGS['TASK_DEFAULT_RETRY_DELAY']
    # .. setting_default: 30
    # .. setting_description: Delay, in seconds, between retry attempts if a block structure task
    #   fails. For more information, check https://github.com/openedx/edx-platform/pull/13388 and
    #   https://github.com/openedx/edx-platform/pull/14571.
    TASK_DEFAULT_RETRY_DELAY=30,

    # .. setting_name: BLOCK_STRUCTURES_SETTINGS['TASK_MAX_RETRIES']
    # .. setting_default: 5
    # .. setting_description: Maximum number of retries per block structure task.
    #   If the maximum number of retries is exceeded, then you can attempt to either manually run
    #   the celery task, or wait for it to be triggered again.
    #   For more information, check https://github.com/openedx/edx-platform/pull/13388 and
    #   https://github.com/openedx/edx-platform/pull/14571.
    TASK_MAX_RETRIES=5,
)

################################ Bulk Email ###################################

# Suffix used to construct 'from' email address for bulk emails.
# A course-specific identifier is prepended.
BULK_EMAIL_DEFAULT_FROM_EMAIL = 'no-reply@example.com'

# Parameters for breaking down course enrollment into subtasks.
BULK_EMAIL_EMAILS_PER_TASK = 500

# Initial delay used for retrying tasks.  Additional retries use
# longer delays.  Value is in seconds.
BULK_EMAIL_DEFAULT_RETRY_DELAY = 30

# Maximum number of retries per task for errors that are not related
# to throttling.
BULK_EMAIL_MAX_RETRIES = 5

# Maximum number of retries per task for errors that are related to
# throttling.  If this is not set, then there is no cap on such retries.
BULK_EMAIL_INFINITE_RETRY_CAP = 1000

# We want Bulk Email running on the high-priority queue, so we define the
# routing key that points to it.  At the moment, the name is the same.
BULK_EMAIL_ROUTING_KEY = HIGH_PRIORITY_QUEUE

# We also define a queue for smaller jobs so that large courses don't block
# smaller emails (see BULK_EMAIL_JOB_SIZE_THRESHOLD setting)
BULK_EMAIL_ROUTING_KEY_SMALL_JOBS = 'edx.lms.core.default'

# For emails with fewer than these number of recipients, send them through
# a different queue to avoid large courses blocking emails that are meant to be
# sent to self and staff
BULK_EMAIL_JOB_SIZE_THRESHOLD = 100

# Flag to indicate if individual email addresses should be logged as they are sent
# a bulk email message.
BULK_EMAIL_LOG_SENT_EMAILS = False

# Delay in seconds to sleep between individual mail messages being sent,
# when a bulk email task is retried for rate-related reasons.  Choose this
# value depending on the number of workers that might be sending email in
# parallel, and what the SES rate is.
BULK_EMAIL_RETRY_DELAY_BETWEEN_SENDS = 0.02

############################# Email Opt In ####################################

# Minimum age for organization-wide email opt in
EMAIL_OPTIN_MINIMUM_AGE = PARENTAL_CONSENT_AGE_LIMIT

############################## Video ##########################################

YOUTUBE = {
    # YouTube JavaScript API
    'API': 'https://www.youtube.com/iframe_api',

    'TEST_TIMEOUT': 1500,

    # URL to get YouTube metadata
    'METADATA_URL': 'https://www.googleapis.com/youtube/v3/videos/',

    # Web page mechanism for scraping transcript information from youtube video pages
    'TRANSCRIPTS': {
        'CAPTION_TRACKS_REGEX': r"captionTracks\"\:\[(?P<caption_tracks>[^\]]+)",
        'YOUTUBE_URL_BASE': 'https://www.youtube.com/watch?v=',
        'ALLOWED_LANGUAGE_CODES': ["en", "en-US", "en-GB"],
    },

    'IMAGE_API': 'http://img.youtube.com/vi/{youtube_id}/0.jpg',  # /maxresdefault.jpg for 1920*1080
}
YOUTUBE_API_KEY = 'PUT_YOUR_API_KEY_HERE'

################################### APPS ######################################

# The order of INSTALLED_APPS is important, when adding new apps here remember to check that you are not creating new
# RemovedInDjango19Warnings in the test logs.
#
# If you want to add a new djangoapp that isn't suitable for everyone, you have some options:
# - Add it to OPTIONAL_APPS below (registered if importable)
# - Add it to the ADDL_INSTALLED_APPS configuration variable (acts like EXTRA_APPS in other IDAs)
# - Make it a plugin (which are auto-registered) and add it to the EDXAPP_PRIVATE_REQUIREMENTS configuration variable
#   (See https://github.com/openedx/edx-django-utils/tree/master/edx_django_utils/plugins)
INSTALLED_APPS = [
    # Standard ones that are always installed...
    'django.contrib.auth',
    'django.contrib.contenttypes',
    'django.contrib.humanize',
    'django.contrib.messages',
    'django.contrib.redirects',
    'django.contrib.sessions',
    'django.contrib.sites',

    # Tweaked version of django.contrib.staticfiles
    'openedx.core.djangoapps.staticfiles.apps.EdxPlatformStaticFilesConfig',

    'django_celery_results',

    # Common Initialization
    'openedx.core.djangoapps.common_initialization.apps.CommonInitializationConfig',

    # LMS-specific Initialization
    'lms.djangoapps.lms_initialization.apps.LMSInitializationConfig',

    # Common views
    'openedx.core.djangoapps.common_views',

    # History tables
    'simple_history',

    # Database-backed configuration
    'config_models',
    'openedx.core.djangoapps.config_model_utils',
    'waffle',

    # Monitor the status of services
    'openedx.core.djangoapps.service_status',

    # Display status message to students
    'common.djangoapps.status',

    # For asset pipelining
    'common.djangoapps.edxmako.apps.EdxMakoConfig',
    'pipeline',
    'common.djangoapps.static_replace',
    'webpack_loader',

    # For user interface plugins
    'web_fragments',
    'openedx.core.djangoapps.plugin_api',

    # For content serving
    'openedx.core.djangoapps.contentserver',

    # Site configuration for theming and behavioral modification
    'openedx.core.djangoapps.site_configuration',

    # Video block configs (This will be moved to Video once it becomes an XBlock)
    'openedx.core.djangoapps.video_config',

    # edX Video Pipeline integration
    'openedx.core.djangoapps.video_pipeline',

    # Our courseware
    'lms.djangoapps.courseware',
    'lms.djangoapps.coursewarehistoryextended',
    'common.djangoapps.student.apps.StudentConfig',
    'common.djangoapps.split_modulestore_django.apps.SplitModulestoreDjangoBackendAppConfig',

    'lms.djangoapps.static_template_view',
    'lms.djangoapps.staticbook',
    'common.djangoapps.track',
    'eventtracking.django.apps.EventTrackingConfig',
    'common.djangoapps.util',
    'lms.djangoapps.certificates.apps.CertificatesConfig',
    'lms.djangoapps.instructor_task',
    'openedx.core.djangoapps.course_groups',
    'lms.djangoapps.bulk_email',
    'lms.djangoapps.branding',

    # Course home api
    'lms.djangoapps.course_home_api',

    # User tours
    'lms.djangoapps.user_tours',

    # New (Learning-Core-based) XBlock runtime
    'openedx.core.djangoapps.xblock.apps.LmsXBlockAppConfig',

    # Student support tools
    'lms.djangoapps.support',

    # django-oauth-toolkit
    'oauth2_provider',
    'openedx.core.djangoapps.oauth_dispatch.apps.OAuthDispatchAppConfig',

    'common.djangoapps.third_party_auth',

    # System Wide Roles
    'openedx.core.djangoapps.system_wide_roles',

    'openedx.core.djangoapps.auth_exchange',

    # For the wiki
    'wiki',  # The new django-wiki from benjaoming
    'django_notify',
    'lms.djangoapps.course_wiki',  # Our customizations
    'mptt',
    'sekizai',
    #'wiki.plugins.attachments',
    'wiki.plugins.links',
    # Notifications were enabled, but only 11 people used it in three years. It
    # got tangled up during the Django 1.8 migration, so we are disabling it.
    # See TNL-3783 for details.
    #'wiki.plugins.notifications',
    'lms.djangoapps.course_wiki.plugins.markdownedx',

    # For testing
    'django.contrib.admin',  # only used in DEBUG mode
    'lms.djangoapps.debug',
    'openedx.core.djangoapps.util.apps.UtilConfig',

    # Discussion forums
    'openedx.core.djangoapps.django_comment_common',

    # Notes
    'lms.djangoapps.edxnotes',

    # Django Rest Framework
    'rest_framework',

    # REST framework JWT Auth
    'rest_framework_jwt',

    # User API
    'openedx.core.djangoapps.user_api',

    # Different Course Modes
    'common.djangoapps.course_modes.apps.CourseModesConfig',

    # Enrollment API
    'openedx.core.djangoapps.enrollments.apps.EnrollmentsConfig',

    # Entitlement API
    'common.djangoapps.entitlements.apps.EntitlementsConfig',

    # Bulk Enrollment API
    'lms.djangoapps.bulk_enroll',

    # Student Identity Verification
    'lms.djangoapps.verify_student.apps.VerifyStudentConfig',

    # Dark-launching languages
    'openedx.core.djangoapps.dark_lang',

    # RSS Proxy
    'lms.djangoapps.rss_proxy',

    # Country embargo support
    'openedx.core.djangoapps.embargo',

    # Course action state
    'common.djangoapps.course_action_state',

    # Country list
    'django_countries',

    # edX Mobile API
    'lms.djangoapps.mobile_api.apps.MobileApiConfig',
    'social_django',

    # Surveys
    'lms.djangoapps.survey.apps.SurveyConfig',

    'lms.djangoapps.lms_xblock.apps.LMSXBlockConfig',

    # Course data caching
    'openedx.core.djangoapps.content.course_overviews.apps.CourseOverviewsConfig',
    'openedx.core.djangoapps.content.block_structure.apps.BlockStructureConfig',
    'lms.djangoapps.course_blocks',

    # Mailchimp Syncing
    'lms.djangoapps.mailing',

    # CORS and cross-domain CSRF
    'corsheaders',
    'openedx.core.djangoapps.cors_csrf',

    'lms.djangoapps.commerce.apps.CommerceConfig',

    # Credit courses
    'openedx.core.djangoapps.credit.apps.CreditConfig',

    # Course teams
    'lms.djangoapps.teams',

    'common.djangoapps.xblock_django',

    # programs support
    'openedx.core.djangoapps.programs.apps.ProgramsConfig',

    # Catalog integration
    'openedx.core.djangoapps.catalog',

    'sorl.thumbnail',

    # edx-milestones service
    'milestones',

    # Gating of course content
    'lms.djangoapps.gating.apps.GatingConfig',

    # Static i18n support
    'statici18n',

    # API access administration
    'openedx.core.djangoapps.api_admin',

    # Verified Track Content Cohorting (Beta feature that will hopefully be removed)
    'openedx.core.djangoapps.verified_track_content',

    # Learner's dashboard
    'lms.djangoapps.learner_dashboard',

    # Needed whether or not enabled, due to migrations
    'lms.djangoapps.badges.apps.BadgesConfig',

    # Enables default site and redirects
    'django_sites_extensions',

    # Email marketing integration
    'lms.djangoapps.email_marketing.apps.EmailMarketingConfig',

    # additional release utilities to ease automation
    'release_util',

    # rule-based authorization
    'rules.apps.AutodiscoverRulesConfig',
    'bridgekeeper',

    # management of user-triggered async tasks (course import/export, etc.)
    'user_tasks',

    # Customized celery tasks, including persisting failed tasks so they can
    # be retried
    'celery_utils',

    # Ability to detect and special-case crawler behavior
    'openedx.core.djangoapps.crawlers',

    # Unusual migrations
    'common.djangoapps.database_fixups',

    'openedx.core.djangoapps.waffle_utils',

    # Course Goals
    'lms.djangoapps.course_goals.apps.CourseGoalsConfig',

    # Tagging
    'openedx_tagging.core.tagging.apps.TaggingConfig',
    'openedx.core.djangoapps.content_tagging',

    # Features
    'openedx.features.calendar_sync',
    'openedx.features.course_bookmarks',
    'openedx.features.course_experience',
    'openedx.features.enterprise_support.apps.EnterpriseSupportConfig',
    'openedx.features.learner_profile',
    'openedx.features.course_duration_limits',
    'openedx.features.content_type_gating',
    'openedx.features.discounts',
    'openedx.features.effort_estimation',
    'openedx.features.name_affirmation_api.apps.NameAffirmationApiConfig',

    'lms.djangoapps.experiments',

    # DRF filters
    'django_filters',

    # API Documentation
    'drf_yasg',

    # edx-drf-extensions
    'csrf.apps.CsrfAppConfig',  # Enables frontend apps to retrieve CSRF tokens.
    'xss_utils',

    # so sample_task is available to celery workers
    'openedx.core.djangoapps.heartbeat',

    # signal handlers to capture course dates into edx-when
    'openedx.core.djangoapps.course_date_signals',

    # Management of external user ids
    'openedx.core.djangoapps.external_user_ids',

    # Provides api for Demographics support
    'openedx.core.djangoapps.demographics',

    # Management of per-user schedules
    'openedx.core.djangoapps.schedules',

    # Learning Sequence Navigation
    'openedx.core.djangoapps.content.learning_sequences.apps.LearningSequencesConfig',

    # Database-backed Organizations App (http://github.com/openedx/edx-organizations)
    'organizations',

    # Bulk User Retirement
    'lms.djangoapps.bulk_user_retirement',

    # Agreements
    'openedx.core.djangoapps.agreements',

    # Survey reports
    'openedx.features.survey_report',

    # User and group management via edx-django-utils
    'edx_django_utils.user',

    # Content Library LTI 1.3 Support.
    'pylti1p3.contrib.django.lti1p3_tool_config',

    # For edx ace template tags
    'edx_ace',

    # MFE API
    'lms.djangoapps.mfe_config_api',

    # Notifications
    'openedx.core.djangoapps.notifications',

    'openedx_events',

    # Learning Core Apps, used by v2 content libraries (content_libraries app)
    "openedx_learning.apps.authoring.components",
    "openedx_learning.apps.authoring.contents",
    "openedx_learning.apps.authoring.publishing",
]


######################### CSRF #########################################

# Forwards-compatibility with Django 1.7
CSRF_COOKIE_AGE = 60 * 60 * 24 * 7 * 52
# It is highly recommended that you override this in any environment accessed by
# end users
CSRF_COOKIE_SECURE = False
CSRF_TRUSTED_ORIGINS = []
CSRF_TRUSTED_ORIGINS_WITH_SCHEME = []
CROSS_DOMAIN_CSRF_COOKIE_DOMAIN = ''
CROSS_DOMAIN_CSRF_COOKIE_NAME = ''

######################### Django Rest Framework ########################

REST_FRAMEWORK = {
    # These default classes add observability around endpoints using defaults, and should
    # not be used anywhere else.
    # Notes on Order:
    # 1. `JwtAuthentication` does not check `is_active`, so email validation does not affect it. However,
    #    `SessionAuthentication` does. These work differently, and order changes in what way, which really stinks. See
    #    https://github.com/openedx/public-engineering/issues/165 for details.
    # 2. `JwtAuthentication` may also update the database based on contents. Since the LMS creates these JWTs, this
    #    shouldn't have any affect at this time. But it could, when and if another service started creating the JWTs.
    'DEFAULT_AUTHENTICATION_CLASSES': [
        'openedx.core.djangolib.default_auth_classes.DefaultJwtAuthentication',
        'openedx.core.djangolib.default_auth_classes.DefaultSessionAuthentication',
    ],
    'DEFAULT_PAGINATION_CLASS': 'edx_rest_framework_extensions.paginators.DefaultPagination',
    'DEFAULT_RENDERER_CLASSES': (
        'rest_framework.renderers.JSONRenderer',
    ),
    'EXCEPTION_HANDLER': 'openedx.core.lib.request_utils.ignored_error_exception_handler',
    'PAGE_SIZE': 10,
    'URL_FORMAT_OVERRIDE': None,
    'DEFAULT_THROTTLE_RATES': {
        'user': '60/minute',
        'service_user': '800/minute',
        'registration_validation': '30/minute',
        'high_service_user': '2000/minute',
    },
}

# .. setting_name: REGISTRATION_VALIDATION_RATELIMIT
# .. setting_default: 30/7d
# .. setting_description: Whenever a user tries to register on edx, the data entered during registration
#    is validated via RegistrationValidationView.
#    It's POST endpoint is rate-limited up to 30 requests per IP Address in a week by default.
#    It was introduced because an attacker can guess or brute force a series of names to enumerate valid users.
# .. setting_tickets: https://github.com/openedx/edx-platform/pull/24664
REGISTRATION_VALIDATION_RATELIMIT = '30/7d'

# .. setting_name: REGISTRATION_RATELIMIT
# .. setting_default: 60/7d
# .. setting_description: New users are registered on edx via RegistrationView.
#    It's POST end-point is rate-limited up to 60 requests per IP Address in a week by default.
#    Purpose of this setting is to restrict an attacker from registering numerous fake accounts.
# .. setting_tickets: https://github.com/openedx/edx-platform/pull/27060
REGISTRATION_RATELIMIT = '60/7d'

SWAGGER_SETTINGS = {
    'DEFAULT_INFO': 'openedx.core.apidocs.api_info',
    'DEEP_LINKING': True,
}

# How long to cache OpenAPI schemas and UI, in seconds.
OPENAPI_CACHE_TIMEOUT = 0

######################### MARKETING SITE ###############################
EDXMKTG_LOGGED_IN_COOKIE_NAME = 'edxloggedin'
EDXMKTG_USER_INFO_COOKIE_NAME = 'edx-user-info'
EDXMKTG_USER_INFO_COOKIE_VERSION = 1

MKTG_URLS = {}
MKTG_URL_OVERRIDES = {}
MKTG_URL_LINK_MAP = {
    'ABOUT': 'about',
    'CONTACT': 'contact',
    'FAQ': 'help',
    'COURSES': 'courses',
    'ROOT': 'root',
    'TOS': 'tos',
    'HONOR': 'honor',  # If your site does not have an honor code, simply delete this line.
    'TOS_AND_HONOR': 'edx-terms-service',
    'PRIVACY': 'privacy',
    'PRESS': 'press',
    'BLOG': 'blog',
    'DONATE': 'donate',
    'SITEMAP.XML': 'sitemap_xml',

    # Verified Certificates
    'WHAT_IS_VERIFIED_CERT': 'verified-certificate',
}

STATIC_TEMPLATE_VIEW_DEFAULT_FILE_EXTENSION = 'html'

SUPPORT_SITE_LINK = ''
ID_VERIFICATION_SUPPORT_LINK = ''
PASSWORD_RESET_SUPPORT_LINK = ''
ACTIVATION_EMAIL_SUPPORT_LINK = ''
LOGIN_ISSUE_SUPPORT_LINK = ''

# .. setting_name: SECURITY_PAGE_URL
# .. setting_default: None
# .. setting_description: A link to the site's security disclosure/reporting policy,
#   to display in the site footer. This will only appear for sites using themes that
#   use the links produced by ``lms.djangoapps.branding.api.get_footer``.
SECURITY_PAGE_URL = None

# Days before the expired date that we warn the user
ENTITLEMENT_EXPIRED_ALERT_PERIOD = 90

############################# SOCIAL MEDIA SHARING #############################
# Social Media Sharing on Student Dashboard
SOCIAL_SHARING_SETTINGS = {
    # Note: Ensure 'CUSTOM_COURSE_URLS' has a matching value in cms/envs/common.py
    'CUSTOM_COURSE_URLS': False,
    'DASHBOARD_FACEBOOK': False,
    'FACEBOOK_BRAND': None,
    'CERTIFICATE_FACEBOOK': False,
    'CERTIFICATE_FACEBOOK_TEXT': None,
    'CERTIFICATE_TWITTER': False,
    'CERTIFICATE_TWITTER_TEXT': None,
    'DASHBOARD_TWITTER': False,
    'DASHBOARD_TWITTER_TEXT': None,
    'TWITTER_BRAND': None
}

################# Social Media Footer Links #######################
# The names list controls the order of social media
# links in the footer.
SOCIAL_MEDIA_FOOTER_NAMES = [
    "facebook",
    "twitter",
    # "youtube", see PROD-816 for more details
    "linkedin",
    "instagram",
    "reddit",
]

# The footer URLs dictionary maps social footer names
# to URLs defined in configuration.
SOCIAL_MEDIA_FOOTER_ACE_URLS = {
    'reddit': 'http://www.reddit.com/r/edx',
    'twitter': 'https://twitter.com/edXOnline',
    'linkedin': 'http://www.linkedin.com/company/edx',
    'facebook': 'http://www.facebook.com/EdxOnline',
}

# The mobile store URLs dictionary maps mobile store names
# to URLs defined in configuration.
MOBILE_STORE_ACE_URLS = {
    'google': 'https://play.google.com/store/apps/details?id=org.edx.mobile',
    'apple': 'https://itunes.apple.com/us/app/edx/id945480667?mt=8',
}

# The social media logo urls dictionary maps social media names
# to the respective icons
SOCIAL_MEDIA_LOGO_URLS = {
    'reddit': 'http://email-media.s3.amazonaws.com/edX/2021/social_5_reddit.png',
    'twitter': 'http://email-media.s3.amazonaws.com/edX/2021/social_2_twitter.png',
    'linkedin': 'http://email-media.s3.amazonaws.com/edX/2021/social_3_linkedin.png',
    'facebook': 'http://email-media.s3.amazonaws.com/edX/2021/social_1_fb.png',
}

# The mobile store logo urls dictionary maps mobile store names
# to the respective icons
MOBILE_STORE_LOGO_URLS = {
    'google': 'http://email-media.s3.amazonaws.com/edX/2021/store_google_253x78.jpg',
    'apple': 'http://email-media.s3.amazonaws.com/edX/2021/store_apple_229x78.jpg',
}


# The display dictionary defines the title
# and icon class for each social media link.
SOCIAL_MEDIA_FOOTER_DISPLAY = {
    "facebook": {
        # Translators: This is the website name of www.facebook.com.  Please
        # translate this the way that Facebook advertises in your language.
        "title": _("Facebook"),
        "icon": "fa-facebook-square",
        "action": _("Like {platform_name} on Facebook")
    },
    "twitter": {
        # Translators: This is the website name of www.twitter.com.  Please
        # translate this the way that Twitter advertises in your language.
        "title": _("Twitter"),
        "icon": "fa-twitter-square",
        "action": _("Follow {platform_name} on Twitter")
    },
    "linkedin": {
        # Translators: This is the website name of www.linkedin.com.  Please
        # translate this the way that LinkedIn advertises in your language.
        "title": _("LinkedIn"),
        "icon": "fa-linkedin-square",
        "action": _("Follow {platform_name} on LinkedIn")
    },
    "instagram": {
        # Translators: This is the website name of www.instagram.com.  Please
        # translate this the way that Instagram advertises in your language.
        "title": _("Instagram"),
        "icon": "fa-instagram",
        "action": _("Follow {platform_name} on Instagram")
    },
    "tumblr": {
        # Translators: This is the website name of www.tumblr.com.  Please
        # translate this the way that Tumblr advertises in your language.
        "title": _("Tumblr"),
        "icon": "fa-tumblr"
    },
    "meetup": {
        # Translators: This is the website name of www.meetup.com.  Please
        # translate this the way that MeetUp advertises in your language.
        "title": _("Meetup"),
        "icon": "fa-calendar"
    },
    "reddit": {
        # Translators: This is the website name of www.reddit.com.  Please
        # translate this the way that Reddit advertises in your language.
        "title": _("Reddit"),
        "icon": "fa-reddit-square",
        "action": _("Subscribe to the {platform_name} subreddit"),
    },
    "vk": {
        # Translators: This is the website name of https://vk.com.  Please
        # translate this the way that VK advertises in your language.
        "title": _("VK"),
        "icon": "fa-vk"
    },
    "weibo": {
        # Translators: This is the website name of http://www.weibo.com.  Please
        # translate this the way that Weibo advertises in your language.
        "title": _("Weibo"),
        "icon": "fa-weibo"
    },
    "youtube": {
        # Translators: This is the website name of www.youtube.com.  Please
        # translate this the way that YouTube advertises in your language.
        "title": _("Youtube"),
        "icon": "fa-youtube-square",
        "action": _("Subscribe to the {platform_name} YouTube channel")
    }
}

#################SOCAIL AUTH OAUTH######################
SOCIAL_AUTH_OAUTH_SECRETS = {}

################# Student Verification #################
VERIFY_STUDENT = {
    "DAYS_GOOD_FOR": 365,  # How many days is a verficiation good for?
    # The variable represents the window within which a verification is considered to be "expiring soon."
    "EXPIRING_SOON_WINDOW": 28,
}

################# Student Verification Expiry Email #################
VERIFICATION_EXPIRY_EMAIL = {
    "RESEND_DAYS": 15,
    "DAYS_RANGE": 1,
    "DEFAULT_EMAILS": 2,
}

DISABLE_ACCOUNT_ACTIVATION_REQUIREMENT_SWITCH = "verify_student_disable_account_activation_requirement"

################ Enable credit eligibility feature ####################
ENABLE_CREDIT_ELIGIBILITY = True
# .. toggle_name: FEATURES['ENABLE_CREDIT_ELIGIBILITY']
# .. toggle_implementation: DjangoSetting
# .. toggle_default: True
# .. toggle_description: When enabled, it is possible to define a credit eligibility criteria in the CMS. A "Credit
#   Eligibility" section then appears for those courses in the LMS.
# .. toggle_use_cases: open_edx
# .. toggle_creation_date: 2015-06-17
# .. toggle_tickets: https://github.com/openedx/edx-platform/pull/8550
FEATURES['ENABLE_CREDIT_ELIGIBILITY'] = ENABLE_CREDIT_ELIGIBILITY

############# Cross-domain requests #################

if FEATURES.get('ENABLE_CORS_HEADERS'):
    CORS_ALLOW_CREDENTIALS = True
    CORS_ORIGIN_WHITELIST = ()
    CORS_ORIGIN_ALLOW_ALL = False
    CORS_ALLOW_INSECURE = False

# Set CORS_ALLOW_HEADERS regardless of whether we've enabled ENABLE_CORS_HEADERS
# because that decision might happen in a later config file. (The headers to
# allow is an application logic, and not site policy.)
CORS_ALLOW_HEADERS = corsheaders_default_headers + (
    'use-jwt-cookie',
)

# Default cache expiration for the cross-domain proxy HTML page.
# This is a static page that can be iframed into an external page
# to simulate cross-domain requests.
XDOMAIN_PROXY_CACHE_TIMEOUT = 60 * 15

# .. setting_name: LOGIN_REDIRECT_WHITELIST
# .. setting_default: empty list ([])
# .. setting_description: While logout, if logout request has a redirect-url as query strings,
#   then the redirect-url is validated through LOGIN_REDIRECT_WHITELIST.
LOGIN_REDIRECT_WHITELIST = []

###################### Registration ##################################

# .. setting_name: REGISTRATION_EXTRA_FIELDS
# .. setting_default: {'confirm_email': 'hidden', 'level_of_education': 'optional', 'gender': 'optional',
#   'year_of_birth': 'optional', 'mailing_address': 'optional', 'goals': 'optional', 'honor_code': 'required',
#   'terms_of_service': 'hidden', 'city': 'hidden', 'country': 'hidden'}
# .. setting_description: The signup form may contain extra fields that are presented to every user. For every field, we
#   can specifiy whether it should be "required": to display the field, and make it mandatory; "optional": to display
#   the optional field as part of a toggled input field list; "optional-exposed": to display the optional fields among
#   the required fields, and make it non-mandatory; "hidden": to not display the field.
#   When the terms of service are not visible and agreement to the honor code is required (the default), the signup page
#   includes a paragraph that links to the honor code page (defined my MKTG_URLS["HONOR"]). This page might not be
#   available for all Open edX platforms. In such cases, the "honor_code" registration field should be "hidden".
REGISTRATION_EXTRA_FIELDS = {
    'confirm_email': 'hidden',
    'level_of_education': 'optional',
    'gender': 'optional',
    'year_of_birth': 'optional',
    'mailing_address': 'optional',
    'goals': 'optional',
    'honor_code': 'required',
    'terms_of_service': 'hidden',
    'city': 'hidden',
    'country': 'hidden',
}

REGISTRATION_FIELD_ORDER = [
    "name",
    "first_name",
    "last_name",
    "username",
    "email",
    "confirm_email",
    "password",
    "city",
    "state",
    "country",
    "year_of_birth",
    "level_of_education",
    "gender",
    "specialty",
    "profession",
    "company",
    "title",
    "mailing_address",
    "goals",
    "honor_code",
    "terms_of_service",
]

# Optional setting to restrict registration / account creation to only emails
# that match a regex in this list. Set to None to allow any email (default).
REGISTRATION_EMAIL_PATTERNS_ALLOWED = None

# String length for the configurable part of the auto-generated username
AUTO_GENERATED_USERNAME_RANDOM_STRING_LENGTH = 4

########################## CERTIFICATE NAME ########################
CERT_NAME_SHORT = "Certificate"
CERT_NAME_LONG = "Certificate of Achievement"

###################### Grade Downloads ######################
# These keys are used for all of our asynchronous downloadable files, including
# the ones that contain information other than grades.
GRADES_DOWNLOAD_ROUTING_KEY = HIGH_MEM_QUEUE

POLICY_CHANGE_GRADES_ROUTING_KEY = 'edx.lms.core.default'

SINGLE_LEARNER_COURSE_REGRADE_ROUTING_KEY = 'edx.lms.core.default'

RECALCULATE_GRADES_ROUTING_KEY = 'edx.lms.core.default'

SOFTWARE_SECURE_VERIFICATION_ROUTING_KEY = 'edx.lms.core.default'

GRADES_DOWNLOAD = {
    'STORAGE_CLASS': 'django.core.files.storage.FileSystemStorage',
    'STORAGE_KWARGS': {
        'location': '/tmp/edx-s3/grades',
    },
    'STORAGE_TYPE': None,
    'BUCKET': None,
    'ROOT_PATH': None,
}

FINANCIAL_REPORTS = {
    'STORAGE_TYPE': 'localfs',
    'BUCKET': None,
    'ROOT_PATH': 'sandbox',
}

#### Grading policy change-related settings #####
# Rate limit for regrading tasks that a grading policy change can kick off
POLICY_CHANGE_TASK_RATE_LIMIT = '900/h'

#### PASSWORD POLICY SETTINGS #####
AUTH_PASSWORD_VALIDATORS = [
    {
        "NAME": "django.contrib.auth.password_validation.UserAttributeSimilarityValidator",
    },
    {
        "NAME": "common.djangoapps.util.password_policy_validators.MinimumLengthValidator",
        "OPTIONS": {
            "min_length": 8
        }
    },
    {
        "NAME": "common.djangoapps.util.password_policy_validators.MaximumLengthValidator",
        "OPTIONS": {
            "max_length": 75
        }
    },
]

PASSWORD_POLICY_COMPLIANCE_ROLLOUT_CONFIG = {
    'ENFORCE_COMPLIANCE_ON_LOGIN': False
}

############################ ORA 2 ############################################
ORA_WORKFLOW_UPDATE_ROUTING_KEY = "edx.lms.core.ora_workflow_update"

# By default, don't use a file prefix
ORA2_FILE_PREFIX = None

# Default File Upload Storage bucket and prefix. Used by the FileUpload Service.
FILE_UPLOAD_STORAGE_BUCKET_NAME = 'SET-ME-PLEASE (ex. bucket-name)'
FILE_UPLOAD_STORAGE_PREFIX = 'submissions_attachments'

##### ACCOUNT LOCKOUT DEFAULT PARAMETERS #####
# .. setting_name: MAX_FAILED_LOGIN_ATTEMPTS_ALLOWED
# .. setting_default: 6
# .. setting_description: Specifies the maximum failed login attempts allowed to users. Once the user reaches this
#   failure threshold then the account will be locked for a configurable amount of seconds (30 minutes) which will
#   prevent additional login attempts until this time period has passed. This setting is related with
#   MAX_FAILED_LOGIN_ATTEMPTS_LOCKOUT_PERIOD_SECS and only used when ENABLE_MAX_FAILED_LOGIN_ATTEMPTS is enabled.
MAX_FAILED_LOGIN_ATTEMPTS_ALLOWED = 6

# .. setting_name: MAX_FAILED_LOGIN_ATTEMPTS_LOCKOUT_PERIOD_SECS
# .. setting_default: 30 * 60
# .. setting_description: Specifies the lockout period in seconds for consecutive failed login attempts. Once the user
#   reaches the threshold of the login failure, then the account will be locked for the given amount of seconds
#   (30 minutes) which will prevent additional login attempts until this time period has passed. This setting is
#   related with MAX_FAILED_LOGIN_ATTEMPTS_ALLOWED and only used when ENABLE_MAX_FAILED_LOGIN_ATTEMPTS is enabled.
MAX_FAILED_LOGIN_ATTEMPTS_LOCKOUT_PERIOD_SECS = 30 * 60


##### LMS DEADLINE DISPLAY TIME_ZONE #######
TIME_ZONE_DISPLAYED_FOR_DEADLINES = 'UTC'


########################## VIDEO IMAGE STORAGE ############################

VIDEO_IMAGE_SETTINGS = dict(
    VIDEO_IMAGE_MAX_BYTES=2 * 1024 * 1024,    # 2 MB
    VIDEO_IMAGE_MIN_BYTES=2 * 1024,       # 2 KB
    # Backend storage
    # STORAGE_CLASS='storages.backends.s3boto3.S3Boto3Storage',
    # STORAGE_KWARGS=dict(bucket='video-image-bucket'),
    STORAGE_KWARGS=dict(
        location=MEDIA_ROOT,
    ),
    DIRECTORY_PREFIX='video-images/',
    BASE_URL=MEDIA_URL,

)

VIDEO_IMAGE_MAX_AGE = 31536000

########################## VIDEO TRANSCRIPTS STORAGE ############################

VIDEO_TRANSCRIPTS_SETTINGS = dict(
    VIDEO_TRANSCRIPTS_MAX_BYTES=3 * 1024 * 1024,    # 3 MB
    # Backend storage
    # STORAGE_CLASS='storages.backends.s3boto3.S3Boto3Storage',
    # STORAGE_KWARGS=dict(bucket='video-transcripts-bucket'),
    STORAGE_KWARGS=dict(
        location=MEDIA_ROOT,
    ),
    DIRECTORY_PREFIX='video-transcripts/',
    BASE_URL=MEDIA_URL,
)

VIDEO_TRANSCRIPTS_MAX_AGE = 31536000

# Source:
# http://loc.gov/standards/iso639-2/ISO-639-2_utf-8.txt according to http://en.wikipedia.org/wiki/ISO_639-1
# Note that this is used as the set of choices to the `code` field of the
# `LanguageProficiency` model.
ALL_LANGUAGES = [
    ["aa", "Afar"],
    ["ab", "Abkhazian"],
    ["af", "Afrikaans"],
    ["ak", "Akan"],
    ["sq", "Albanian"],
    ["am", "Amharic"],
    ["ar", "Arabic"],
    ["an", "Aragonese"],
    ["hy", "Armenian"],
    ["as", "Assamese"],
    ["av", "Avaric"],
    ["ae", "Avestan"],
    ["ay", "Aymara"],
    ["az", "Azerbaijani"],
    ["ba", "Bashkir"],
    ["bm", "Bambara"],
    ["eu", "Basque"],
    ["be", "Belarusian"],
    ["bn", "Bengali"],
    ["bh", "Bihari languages"],
    ["bi", "Bislama"],
    ["bs", "Bosnian"],
    ["br", "Breton"],
    ["bg", "Bulgarian"],
    ["my", "Burmese"],
    ["ca", "Catalan"],
    ["ch", "Chamorro"],
    ["ce", "Chechen"],
    ["zh", "Chinese"],
    ["zh_HANS", "Simplified Chinese"],
    ["zh_HANT", "Traditional Chinese"],
    ["cu", "Church Slavic"],
    ["cv", "Chuvash"],
    ["kw", "Cornish"],
    ["co", "Corsican"],
    ["cr", "Cree"],
    ["cs", "Czech"],
    ["da", "Danish"],
    ["dv", "Divehi"],
    ["nl", "Dutch"],
    ["dz", "Dzongkha"],
    ["en", "English"],
    ["eo", "Esperanto"],
    ["et", "Estonian"],
    ["ee", "Ewe"],
    ["fo", "Faroese"],
    ["fj", "Fijian"],
    ["fi", "Finnish"],
    ["fr", "French"],
    ["fy", "Western Frisian"],
    ["ff", "Fulah"],
    ["ka", "Georgian"],
    ["de", "German"],
    ["gd", "Gaelic"],
    ["ga", "Irish"],
    ["gl", "Galician"],
    ["gv", "Manx"],
    ["el", "Greek"],
    ["gn", "Guarani"],
    ["gu", "Gujarati"],
    ["ht", "Haitian"],
    ["ha", "Hausa"],
    ["he", "Hebrew"],
    ["hz", "Herero"],
    ["hi", "Hindi"],
    ["ho", "Hiri Motu"],
    ["hr", "Croatian"],
    ["hu", "Hungarian"],
    ["ig", "Igbo"],
    ["is", "Icelandic"],
    ["io", "Ido"],
    ["ii", "Sichuan Yi"],
    ["iu", "Inuktitut"],
    ["ie", "Interlingue"],
    ["ia", "Interlingua"],
    ["id", "Indonesian"],
    ["ik", "Inupiaq"],
    ["it", "Italian"],
    ["jv", "Javanese"],
    ["ja", "Japanese"],
    ["kl", "Kalaallisut"],
    ["kn", "Kannada"],
    ["ks", "Kashmiri"],
    ["kr", "Kanuri"],
    ["kk", "Kazakh"],
    ["km", "Central Khmer"],
    ["ki", "Kikuyu"],
    ["rw", "Kinyarwanda"],
    ["ky", "Kirghiz"],
    ["kv", "Komi"],
    ["kg", "Kongo"],
    ["ko", "Korean"],
    ["kj", "Kuanyama"],
    ["ku", "Kurdish"],
    ["lo", "Lao"],
    ["la", "Latin"],
    ["lv", "Latvian"],
    ["li", "Limburgan"],
    ["ln", "Lingala"],
    ["lt", "Lithuanian"],
    ["lb", "Luxembourgish"],
    ["lu", "Luba-Katanga"],
    ["lg", "Ganda"],
    ["mk", "Macedonian"],
    ["mh", "Marshallese"],
    ["ml", "Malayalam"],
    ["mi", "Maori"],
    ["mr", "Marathi"],
    ["ms", "Malay"],
    ["mg", "Malagasy"],
    ["mt", "Maltese"],
    ["mn", "Mongolian"],
    ["na", "Nauru"],
    ["nv", "Navajo"],
    ["nr", "Ndebele, South"],
    ["nd", "Ndebele, North"],
    ["ng", "Ndonga"],
    ["ne", "Nepali"],
    ["nn", "Norwegian Nynorsk"],
    ["nb", "Bokmål, Norwegian"],
    ["no", "Norwegian"],
    ["ny", "Chichewa"],
    ["oc", "Occitan"],
    ["oj", "Ojibwa"],
    ["or", "Oriya"],
    ["om", "Oromo"],
    ["os", "Ossetian"],
    ["pa", "Panjabi"],
    ["fa", "Persian"],
    ["pi", "Pali"],
    ["pl", "Polish"],
    ["pt", "Portuguese"],
    ["ps", "Pushto"],
    ["qu", "Quechua"],
    ["rm", "Romansh"],
    ["ro", "Romanian"],
    ["rn", "Rundi"],
    ["ru", "Russian"],
    ["sg", "Sango"],
    ["sa", "Sanskrit"],
    ["si", "Sinhala"],
    ["sk", "Slovak"],
    ["sl", "Slovenian"],
    ["se", "Northern Sami"],
    ["sm", "Samoan"],
    ["sn", "Shona"],
    ["sd", "Sindhi"],
    ["so", "Somali"],
    ["st", "Sotho, Southern"],
    ["es", "Spanish"],
    ["sc", "Sardinian"],
    ["sr", "Serbian"],
    ["ss", "Swati"],
    ["su", "Sundanese"],
    ["sw", "Swahili"],
    ["sv", "Swedish"],
    ["ty", "Tahitian"],
    ["ta", "Tamil"],
    ["tt", "Tatar"],
    ["te", "Telugu"],
    ["tg", "Tajik"],
    ["tl", "Tagalog"],
    ["th", "Thai"],
    ["bo", "Tibetan"],
    ["ti", "Tigrinya"],
    ["to", "Tonga (Tonga Islands)"],
    ["tn", "Tswana"],
    ["ts", "Tsonga"],
    ["tk", "Turkmen"],
    ["tr", "Turkish"],
    ["tw", "Twi"],
    ["ug", "Uighur"],
    ["uk", "Ukrainian"],
    ["ur", "Urdu"],
    ["uz", "Uzbek"],
    ["ve", "Venda"],
    ["vi", "Vietnamese"],
    ["vo", "Volapük"],
    ["cy", "Welsh"],
    ["wa", "Walloon"],
    ["wo", "Wolof"],
    ["xh", "Xhosa"],
    ["yi", "Yiddish"],
    ["yo", "Yoruba"],
    ["za", "Zhuang"],
    ["zu", "Zulu"]
]


### Apps only installed in some instances
# The order of INSTALLED_APPS matters, so this tuple is the app name and the item in INSTALLED_APPS
# that this app should be inserted *before*. A None here means it should be appended to the list.
OPTIONAL_APPS = [
    ('problem_builder', 'openedx.core.djangoapps.content.course_overviews.apps.CourseOverviewsConfig'),
    ('edx_sga', None),

    # edx-ora2
    ('submissions', 'openedx.core.djangoapps.content.course_overviews.apps.CourseOverviewsConfig'),
    ('openassessment', 'openedx.core.djangoapps.content.course_overviews.apps.CourseOverviewsConfig'),
    ('openassessment.assessment', 'openedx.core.djangoapps.content.course_overviews.apps.CourseOverviewsConfig'),
    ('openassessment.fileupload', 'openedx.core.djangoapps.content.course_overviews.apps.CourseOverviewsConfig'),
    ('openassessment.staffgrader', 'openedx.core.djangoapps.content.course_overviews.apps.CourseOverviewsConfig'),
    ('openassessment.workflow', 'openedx.core.djangoapps.content.course_overviews.apps.CourseOverviewsConfig'),
    ('openassessment.xblock', 'openedx.core.djangoapps.content.course_overviews.apps.CourseOverviewsConfig'),

    # edxval
    ('edxval', 'openedx.core.djangoapps.content.course_overviews.apps.CourseOverviewsConfig'),

    # Enterprise Apps (http://github.com/openedx/edx-enterprise)
    ('enterprise', None),
    ('consent', None),
    ('integrated_channels.integrated_channel', None),
    ('integrated_channels.degreed', None),
    ('integrated_channels.degreed2', None),
    ('integrated_channels.sap_success_factors', None),
    ('integrated_channels.cornerstone', None),
    ('integrated_channels.xapi', None),
    ('integrated_channels.blackboard', None),
    ('integrated_channels.canvas', None),
    ('integrated_channels.moodle', None),

    # Required by the Enterprise App
    ('django_object_actions', None),  # https://github.com/crccheck/django-object-actions
]

for app_name, insert_before in OPTIONAL_APPS:
    # First attempt to only find the module rather than actually importing it,
    # to avoid circular references - only try to import if it can't be found
    # by find_spec, which doesn't work with import hooks
    if importlib.util.find_spec(app_name) is None:
        try:
            __import__(app_name)
        except ImportError:
            continue

    try:
        INSTALLED_APPS.insert(INSTALLED_APPS.index(insert_before), app_name)
    except (IndexError, ValueError):
        INSTALLED_APPS.append(app_name)

### External auth usage -- prefixes for ENROLLMENT_DOMAIN
SHIBBOLETH_DOMAIN_PREFIX = 'shib:'

### Analytics API
ANALYTICS_API_KEY = ""
ANALYTICS_API_URL = "http://localhost:18100"
ANALYTICS_DASHBOARD_URL = 'http://localhost:18110/courses'
ANALYTICS_DASHBOARD_NAME = 'Your Platform Name Here Insights'

# REGISTRATION CODES DISPLAY INFORMATION SUBTITUTIONS IN THE INVOICE ATTACHMENT
INVOICE_CORP_ADDRESS = "Please place your corporate address\nin this configuration"
INVOICE_PAYMENT_INSTRUCTIONS = "This is where you can\nput directions on how people\nbuying registration codes"

# Country code overrides
# Used by django-countries
COUNTRIES_OVERRIDE = {
    # Taiwan is specifically not translated to avoid it being translated as "Taiwan (Province of China)"
    "TW": "Taiwan",
    'XK': _('Kosovo'),
}

# which access.py permission name to check in order to determine if a course is visible in
# the course catalog. We default this to the legacy permission 'see_exists'.
COURSE_CATALOG_VISIBILITY_PERMISSION = 'see_exists'

# which access.py permission name to check in order to determine if a course about page is
# visible. We default this to the legacy permission 'see_exists'.
COURSE_ABOUT_VISIBILITY_PERMISSION = 'see_exists'

DEFAULT_COURSE_VISIBILITY_IN_CATALOG = "both"

# .. toggle_name: DEFAULT_MOBILE_AVAILABLE
# .. toggle_implementation: DjangoSetting
# .. toggle_default: False
# .. toggle_description: This specifies if the courses are available for mobile by default. To make any individual
#   course available for mobile one can set the value of Mobile Course Available to true in Advanced Settings from the
#   studio when this is False.
# .. toggle_use_cases: open_edx
# .. toggle_creation_date: 2021-01-26
# .. toggle_tickets: https://openedx.atlassian.net/browse/OSPR-1985
DEFAULT_MOBILE_AVAILABLE = False

# Enrollment API Cache Timeout
ENROLLMENT_COURSE_DETAILS_CACHE_TIMEOUT = 60

# These tabs are currently disabled
NOTES_DISABLED_TABS = ['course_structure', 'tags']

# Configuration used for generating PDF Receipts/Invoices
PDF_RECEIPT_TAX_ID = '00-0000000'
PDF_RECEIPT_FOOTER_TEXT = 'Enter your receipt footer text here.'
PDF_RECEIPT_DISCLAIMER_TEXT = 'ENTER YOUR RECEIPT DISCLAIMER TEXT HERE.'
PDF_RECEIPT_BILLING_ADDRESS = 'Enter your receipt billing address here.'
PDF_RECEIPT_TERMS_AND_CONDITIONS = 'Enter your receipt terms and conditions here.'
PDF_RECEIPT_TAX_ID_LABEL = 'fake Tax ID'
PDF_RECEIPT_LOGO_PATH = PROJECT_ROOT + '/static/images/openedx-logo-tag.png'
# Height of the Logo in mm
PDF_RECEIPT_LOGO_HEIGHT_MM = 12
PDF_RECEIPT_COBRAND_LOGO_PATH = PROJECT_ROOT + '/static/images/logo.png'
# Height of the Co-brand Logo in mm
PDF_RECEIPT_COBRAND_LOGO_HEIGHT_MM = 12

# Use None for the default search engine
SEARCH_ENGINE = None
# Use LMS specific search initializer
SEARCH_INITIALIZER = "lms.lib.courseware_search.lms_search_initializer.LmsSearchInitializer"
# Use the LMS specific result processor
SEARCH_RESULT_PROCESSOR = "lms.lib.courseware_search.lms_result_processor.LmsSearchResultProcessor"
# Use the LMS specific filter generator
SEARCH_FILTER_GENERATOR = "lms.lib.courseware_search.lms_filter_generator.LmsSearchFilterGenerator"
# Override to skip enrollment start date filtering in course search
SEARCH_SKIP_ENROLLMENT_START_DATE_FILTERING = False
# .. toggle_name: SEARCH_SKIP_INVITATION_ONLY_FILTERING
# .. toggle_implementation: DjangoSetting
# .. toggle_default: True
# .. toggle_description: If enabled, invitation-only courses will appear in search results.
# .. toggle_use_cases: open_edx
# .. toggle_creation_date: 2021-08-27
SEARCH_SKIP_INVITATION_ONLY_FILTERING = True
# .. toggle_name: SEARCH_SKIP_SHOW_IN_CATALOG_FILTERING
# .. toggle_implementation: DjangoSetting
# .. toggle_default: True
# .. toggle_description: If enabled, courses with a catalog_visibility set to "none" will still
#    appear in search results.
# .. toggle_use_cases: open_edx
# .. toggle_creation_date: 2021-08-27
SEARCH_SKIP_SHOW_IN_CATALOG_FILTERING = True

# The configuration visibility of account fields.
ACCOUNT_VISIBILITY_CONFIGURATION = {
    # Default visibility level for accounts without a specified value
    # The value is one of: 'all_users', 'private'
    "default_visibility": "all_users",

    # The list of account fields that are always public
    "public_fields": [
        'account_privacy',
        'profile_image',
        'username',
    ],
}

# The list of all fields that are shared with other users using the bulk 'all_users' privacy setting
ACCOUNT_VISIBILITY_CONFIGURATION["bulk_shareable_fields"] = (
    ACCOUNT_VISIBILITY_CONFIGURATION["public_fields"] + [
        'bio',
        'course_certificates',
        'country',
        'date_joined',
        'language_proficiencies',
        "level_of_education",
        'social_links',
        'time_zone',
    ]
)

# The list of all fields that can be shared selectively with other users using the 'custom' privacy setting
ACCOUNT_VISIBILITY_CONFIGURATION["custom_shareable_fields"] = (
    ACCOUNT_VISIBILITY_CONFIGURATION["bulk_shareable_fields"] + [
        "name",
    ]
)

# The list of account fields that are visible only to staff and users viewing their own profiles
ACCOUNT_VISIBILITY_CONFIGURATION["admin_fields"] = (
    ACCOUNT_VISIBILITY_CONFIGURATION["custom_shareable_fields"] + [
        "email",
        "id",
        "verified_name",
        "extended_profile",
        "gender",
        "state",
        "goals",
        "is_active",
        "last_login",
        "mailing_address",
        "requires_parental_consent",
        "secondary_email",
        "secondary_email_enabled",
        "year_of_birth",
        "phone_number",
        "activation_key",
        "pending_name_change",
    ]
)

# The current list of social platforms to be shown to the user.
#
# url_stub represents the host URL, it must end with a forward
# slash and represent the profile at https://www.[url_stub][username]
#
# The example will be used as a placeholder in the social link
# input field as well as in some messaging describing an example of a
# valid link.
SOCIAL_PLATFORMS = {
    'facebook': {
        'display_name': 'Facebook',
        'url_stub': 'facebook.com/',
        'example': 'https://www.facebook.com/username'
    },
    'twitter': {
        'display_name': 'Twitter',
        'url_stub': 'twitter.com/',
        'example': 'https://www.twitter.com/username'
    },
    'linkedin': {
        'display_name': 'LinkedIn',
        'url_stub': 'linkedin.com/in/',
        'example': 'www.linkedin.com/in/username'
    }
}

# E-Commerce API Configuration
ECOMMERCE_PUBLIC_URL_ROOT = 'http://localhost:8002'
ECOMMERCE_API_URL = 'http://localhost:8002/api/v2'
ECOMMERCE_API_TIMEOUT = 5
ECOMMERCE_ORDERS_API_CACHE_TIMEOUT = 3600
ECOMMERCE_SERVICE_WORKER_USERNAME = 'ecommerce_worker'
ECOMMERCE_API_SIGNING_KEY = 'SET-ME-PLEASE'

# E-Commerce Commerce Coordinator Configuration
COMMERCE_COORDINATOR_URL_ROOT = 'http://localhost:8140'
COMMERCE_COORDINATOR_REFUND_PATH = '/lms/refund/'
COMMERCE_COORDINATOR_REFUND_SOURCE_SYSTEMS = ('SET-ME-PLEASE',)
COMMERCE_COORDINATOR_SERVICE_WORKER_USERNAME = 'commerce_coordinator_worker'
COORDINATOR_CHECKOUT_REDIRECT_PATH = '/lms/payment_page_redirect/'

# Exam Service
EXAMS_SERVICE_URL = 'http://localhost:18740/api/v1'

TOKEN_SIGNING = {
    'JWT_ISSUER': 'http://127.0.0.1:8740',
    'JWT_SIGNING_ALGORITHM': 'RS512',
    'JWT_SUPPORTED_VERSION': '1.2.0',
    'JWT_PUBLIC_SIGNING_JWK_SET': None,
}

COURSE_CATALOG_URL_ROOT = 'http://localhost:8008'
COURSE_CATALOG_API_URL = f'{COURSE_CATALOG_URL_ROOT}/api/v1'

CREDENTIALS_INTERNAL_SERVICE_URL = 'http://localhost:8005'
CREDENTIALS_PUBLIC_SERVICE_URL = 'http://localhost:8005'

COMMENTS_SERVICE_URL = 'http://localhost:18080'
COMMENTS_SERVICE_KEY = 'password'

# Reverification checkpoint name pattern
CHECKPOINT_PATTERN = r'(?P<checkpoint_name>[^/]+)'

# For the fields override feature
# If using FEATURES['INDIVIDUAL_DUE_DATES'], you should add
# 'lms.djangoapps.courseware.student_field_overrides.IndividualStudentOverrideProvider' to
# this setting.
FIELD_OVERRIDE_PROVIDERS = ()

# Modulestore-level field override providers. These field override providers don't
# require student context.
MODULESTORE_FIELD_OVERRIDE_PROVIDERS = ('openedx.features.content_type_gating.'
                                        'field_override.ContentTypeGatingFieldOverride',)

# PROFILE IMAGE CONFIG
# WARNING: Certain django storage backends do not support atomic
# file overwrites (including the default, OverwriteStorage) - instead
# there are separate calls to delete and then write a new file in the
# storage backend.  This introduces the risk of a race condition
# occurring when a user uploads a new profile image to replace an
# earlier one (the file will temporarily be deleted).
PROFILE_IMAGE_BACKEND = {
    'class': 'openedx.core.storage.OverwriteStorage',
    'options': {
        'location': os.path.join(MEDIA_ROOT, 'profile-images/'),
        'base_url': os.path.join(MEDIA_URL, 'profile-images/'),
    },
}
PROFILE_IMAGE_DEFAULT_FILENAME = 'images/profiles/default'
PROFILE_IMAGE_DEFAULT_FILE_EXTENSION = 'png'
# This key is used in generating unguessable URLs to users'
# profile images. Once it has been set, changing it will make the
# platform unaware of current image URLs.
PROFILE_IMAGE_HASH_SEED = 'placeholder_secret_key'
PROFILE_IMAGE_MAX_BYTES = 1024 * 1024
PROFILE_IMAGE_MIN_BYTES = 100
PROFILE_IMAGE_SIZES_MAP = {
    'full': 500,
    'large': 120,
    'medium': 50,
    'small': 30
}

# Sets the maximum number of courses listed on the homepage
# If set to None, all courses will be listed on the homepage
HOMEPAGE_COURSE_MAX = None

# .. setting_name: COURSE_MEMBER_API_ENROLLMENT_LIMIT
# .. setting_implementation: DjangoSetting
# .. setting_default: 1000
# .. setting_description: This limits the response size of the `get_course_members` API, throwing an exception
#    if the number of Enrolled users is greater than this number. This is needed to limit the dataset size
#    since the API does most of the calculation in Python to avoid expensive database queries.
# .. setting_use_cases: open_edx
# .. setting_creation_date: 2021-05-18
# .. setting_tickets: https://openedx.atlassian.net/browse/TNL-7330
COURSE_MEMBER_API_ENROLLMENT_LIMIT = 1000

################################ Settings for Credit Courses ################################
# Initial delay used for retrying tasks.
# Additional retries use longer delays.
# Value is in seconds.
CREDIT_TASK_DEFAULT_RETRY_DELAY = 30

# Maximum number of retries per task for errors that are not related
# to throttling.
CREDIT_TASK_MAX_RETRIES = 5

# Dummy secret key for dev/test
SECRET_KEY = 'dev key'

# Secret keys shared with credit providers.
# Used to digitally sign credit requests (us --> provider)
# and validate responses (provider --> us).
# Each key in the dictionary is a credit provider ID, and
# the value is the 32-character key.
CREDIT_PROVIDER_SECRET_KEYS = {}

# Maximum age in seconds of timestamps we will accept
# when a credit provider notifies us that a student has been approved
# or denied for credit.
CREDIT_PROVIDER_TIMESTAMP_EXPIRATION = 15 * 60

# The Help link to the FAQ page about the credit
CREDIT_HELP_LINK_URL = ""

# Default domain for the e-mail address associated with users who are created
# via the LTI Provider feature. Note that the generated e-mail addresses are
# not expected to be active; this setting simply allows administrators to
# route any messages intended for LTI users to a common domain.
LTI_USER_EMAIL_DOMAIN = 'lti.example.com'

# An aggregate score is one derived from multiple problems (such as the
# cumulative score for a vertical element containing many problems). Sending
# aggregate scores immediately introduces two issues: one is a race condition
# between the view method and the Celery task where the updated score may not
# yet be visible to the database if the view has not yet returned (and committed
# its transaction). The other is that the student is likely to receive a stream
# of notifications as the score is updated with every problem. Waiting a
# reasonable period of time allows the view transaction to end, and allows us to
# collapse multiple score updates into a single message.
# The time value is in seconds.
LTI_AGGREGATE_SCORE_PASSBACK_DELAY = 15 * 60

# Credit notifications settings
NOTIFICATION_EMAIL_CSS = "templates/credit_notifications/credit_notification.css"
NOTIFICATION_EMAIL_EDX_LOGO = "templates/credit_notifications/edx-logo-header.png"


################################ Settings for JWTs ################################

JWT_ISSUER = 'http://127.0.0.1:8000/oauth2'
DEFAULT_JWT_ISSUER = {
    'ISSUER': 'http://127.0.0.1:8000/oauth2',
    'AUDIENCE': 'change-me',
    'SECRET_KEY': 'SET-ME-PLEASE'
}
JWT_EXPIRATION = 30
JWT_PRIVATE_SIGNING_KEY = None

JWT_AUTH = {
    'JWT_VERIFY_EXPIRATION': True,

    'JWT_PAYLOAD_GET_USERNAME_HANDLER': lambda d: d.get('username'),
    'JWT_LEEWAY': 1,
    'JWT_DECODE_HANDLER': 'edx_rest_framework_extensions.auth.jwt.decoder.jwt_decode_handler',

    'JWT_AUTH_COOKIE': 'edx-jwt-cookie',

    # Number of seconds before JWTs expire
    'JWT_EXPIRATION': 30,
    'JWT_IN_COOKIE_EXPIRATION': 60 * 60,

    'JWT_LOGIN_CLIENT_ID': 'login-service-client-id',
    'JWT_LOGIN_SERVICE_USERNAME': 'login_service_user',

    'JWT_SUPPORTED_VERSION': '1.2.0',

    'JWT_ALGORITHM': 'HS256',
    'JWT_SECRET_KEY': SECRET_KEY,

    'JWT_SIGNING_ALGORITHM': 'RS512',
    'JWT_PRIVATE_SIGNING_JWK': None,
    'JWT_PUBLIC_SIGNING_JWK_SET': None,

    'JWT_ISSUER': 'http://127.0.0.1:8000/oauth2',
    'JWT_AUDIENCE': 'change-me',
    'JWT_ISSUERS': [
        {
            'ISSUER': 'http://127.0.0.1:8000/oauth2',
            'AUDIENCE': 'change-me',
            'SECRET_KEY': SECRET_KEY
        }
    ],
    'JWT_AUTH_COOKIE_HEADER_PAYLOAD': 'edx-jwt-cookie-header-payload',
    'JWT_AUTH_COOKIE_SIGNATURE': 'edx-jwt-cookie-signature',
    'JWT_AUTH_HEADER_PREFIX': 'JWT',
}

EDX_DRF_EXTENSIONS = {
    # Set this value to an empty dict in order to prevent automatically updating
    # user data from values in (possibly stale) JWTs.
    'JWT_PAYLOAD_USER_ATTRIBUTE_MAPPING': {},
    # Allows JWT authentication to find the LMS user id for verification
    'VERIFY_LMS_USER_ID_PROPERTY_NAME': 'id',
}

################################ Settings for rss_proxy ################################

RSS_PROXY_CACHE_TIMEOUT = 3600  # The length of time we cache RSS retrieved from remote URLs in seconds

#### Custom Courses for EDX (CCX) configuration

# .. setting_name: CCX_MAX_STUDENTS_ALLOWED
# .. setting_default: 200
# .. setting_description: Maximum number of students allowed in a CCX (Custom Courses for edX), This is an arbitrary
#   hard limit, chosen so that a CCX does not compete with public MOOCs.
CCX_MAX_STUDENTS_ALLOWED = 200

# Financial assistance settings

# Maximum and minimum length of answers, in characters, for the
# financial assistance form
FINANCIAL_ASSISTANCE_MIN_LENGTH = 1250
FINANCIAL_ASSISTANCE_MAX_LENGTH = 2500

#### Registration form extension. ####
# Only used if combined login/registration is enabled.
# This can be used to add fields to the registration page.
# It must be a path to a valid form, in dot-separated syntax.
# IE: custom_form_app.forms.RegistrationExtensionForm
# Note: If you want to use a model to store the results of the form, you will
# need to add the model's app to the ADDL_INSTALLED_APPS array in your
# lms.yml file.

REGISTRATION_EXTENSION_FORM = None

# Identifier included in the User Agent from Open edX mobile apps.
MOBILE_APP_USER_AGENT_REGEXES = [
    r'edX/org.edx.mobile',
]

# set course limit for mobile search
MOBILE_SEARCH_COURSE_LIMIT = 100

# cache timeout in seconds for Mobile App Version Upgrade
APP_UPGRADE_CACHE_TIMEOUT = 3600

# Offset for courseware.StudentModuleHistoryExtended which is used to
# calculate the starting primary key for the underlying table.  This gap
# should be large enough that you do not generate more than N courseware.StudentModuleHistory
# records before you have deployed the app to write to coursewarehistoryextended.StudentModuleHistoryExtended
# if you want to avoid an overlap in ids while searching for history across the two tables.
STUDENTMODULEHISTORYEXTENDED_OFFSET = 10000

################################ Settings for Credentials Service ################################

CREDENTIALS_SERVICE_USERNAME = 'credentials_service_user'
CREDENTIALS_GENERATION_ROUTING_KEY = DEFAULT_PRIORITY_QUEUE
CREDENTIALS_COURSE_COMPLETION_STATE = 'awarded'

# Queue to use for award program certificates
PROGRAM_CERTIFICATES_ROUTING_KEY = 'edx.lms.core.default'

# Settings for Comprehensive Theming app

# See https://github.com/openedx/edx-django-sites-extensions for more info
# Default site to use if site matching request headers does not exist
SITE_ID = 1

# .. setting_name: COMPREHENSIVE_THEME_DIRS
# .. setting_default: []
# .. setting_description: A list of paths to directories, each of which will
#   be searched for comprehensive themes. Do not override this Django setting directly.
#   Instead, set the COMPREHENSIVE_THEME_DIRS environment variable, using colons (:) to
#   separate paths.
COMPREHENSIVE_THEME_DIRS = os.environ.get("COMPREHENSIVE_THEME_DIRS", "").split(":")

# .. setting_name: COMPREHENSIVE_THEME_LOCALE_PATHS
# .. setting_default: []
# .. setting_description: A list of the paths to themes locale directories e.g.
#   "COMPREHENSIVE_THEME_LOCALE_PATHS" : ["/edx/src/edx-themes/conf/locale"].
COMPREHENSIVE_THEME_LOCALE_PATHS = []


# .. setting_name: PREPEND_LOCALE_PATHS
# .. setting_default: []
# .. setting_description: A list of the paths to locale directories to load first e.g.
#   "PREPEND_LOCALE_PATHS" : ["/edx/my-locales/"].
PREPEND_LOCALE_PATHS = []

# .. setting_name: DEFAULT_SITE_THEME
# .. setting_default: None
# .. setting_description: Theme to use when no site or site theme is defined, for example
#   "dark-theme". Set to None if you want to use openedx default theme.
# .. setting_warning: The theme folder needs to be in 'edx-platform/themes' or define the path
#   to the theme folder in COMPREHENSIVE_THEME_DIRS. To be effective, ENABLE_COMPREHENSIVE_THEMING
#   has to be enabled.
DEFAULT_SITE_THEME = None

# .. toggle_name: ENABLE_COMPREHENSIVE_THEMING
# .. toggle_implementation: DjangoSetting
# .. toggle_default: False
# .. toggle_description: When enabled, this toggle activates the use of the custom theme
#   defined by DEFAULT_SITE_THEME.
# .. toggle_use_cases: open_edx
# .. toggle_creation_date: 2016-06-30
ENABLE_COMPREHENSIVE_THEMING = False

# .. setting_name: CUSTOM_RESOURCE_TEMPLATES_DIRECTORY
# .. setting_default: None
# .. setting_description: Path to an existing directory of YAML files containing
#    html content to be used with the subclasses of xmodule.x_module.ResourceTemplates.
#    Default example templates can be found in xmodule/templates/html.
#    Note that the extension used is ".yaml" and not ".yml".
#    See xmodule.x_module.ResourceTemplates for usage.
#   "CUSTOM_RESOURCE_TEMPLATES_DIRECTORY" : null
CUSTOM_RESOURCE_TEMPLATES_DIRECTORY = None

# API access management
API_ACCESS_MANAGER_EMAIL = 'api-access@example.com'
API_ACCESS_FROM_EMAIL = 'api-requests@example.com'
API_DOCUMENTATION_URL = 'https://course-catalog-api-guide.readthedocs.io/en/latest/'
AUTH_DOCUMENTATION_URL = 'https://course-catalog-api-guide.readthedocs.io/en/latest/authentication/index.html'

# Affiliate cookie tracking
AFFILIATE_COOKIE_NAME = 'dev_affiliate_id'

############## Settings for RedirectMiddleware ###############

# Setting this to None causes Redirect data to never expire
# The cache is cleared when Redirect models are saved/deleted
REDIRECT_CACHE_TIMEOUT = None  # The length of time we cache Redirect model data
REDIRECT_CACHE_KEY_PREFIX = 'redirects'

############## Settings for LMS Context Sensitive Help ##############

HELP_TOKENS_INI_FILE = REPO_ROOT / "lms" / "envs" / "help_tokens.ini"
HELP_TOKENS_LANGUAGE_CODE = lambda settings: settings.LANGUAGE_CODE
HELP_TOKENS_VERSION = lambda settings: doc_version()
HELP_TOKENS_BOOKS = {
    'learner': 'https://edx.readthedocs.io/projects/open-edx-learner-guide',
    'course_author': 'https://edx.readthedocs.io/projects/open-edx-building-and-running-a-course',
}
derived('HELP_TOKENS_LANGUAGE_CODE', 'HELP_TOKENS_VERSION')

############## OPEN EDX ENTERPRISE SERVICE CONFIGURATION ######################
# The Open edX Enterprise service is currently hosted via the LMS container/process.
# However, for all intents and purposes this service is treated as a standalone IDA.
# These configuration settings are specific to the Enterprise service and you should
# not find references to them within the edx-platform project.
#
# Only used if FEATURES['ENABLE_ENTERPRISE_INTEGRATION'] == True.

ENTERPRISE_ENROLLMENT_API_URL = LMS_INTERNAL_ROOT_URL + LMS_ENROLLMENT_API_PATH
ENTERPRISE_PUBLIC_ENROLLMENT_API_URL = LMS_ROOT_URL + LMS_ENROLLMENT_API_PATH
ENTERPRISE_COURSE_ENROLLMENT_AUDIT_MODES = ['audit', 'honor']
ENTERPRISE_SUPPORT_URL = ''
ENTERPRISE_CUSTOMER_CATALOG_DEFAULT_CONTENT_FILTER = {}
ENTERPRISE_CUSTOMER_SUCCESS_EMAIL = "customersuccess@edx.org"
ENTERPRISE_INTEGRATIONS_EMAIL = "enterprise-integrations@edx.org"


# The setting key maps to the channel code (e.g. 'SAP' for success factors), Channel code is defined as
# part of django model of each integrated channel in edx-enterprise.
# The absence of a key/value pair translates to NO LIMIT on the number of "chunks" transmitted per cycle.
INTEGRATED_CHANNELS_API_CHUNK_TRANSMISSION_LIMIT = {}

############## ENTERPRISE SERVICE API CLIENT CONFIGURATION ######################
# The LMS communicates with the Enterprise service via the requests.Session() client
# These default settings are utilized by the LMS when interacting with the service,
# and are overridden by the configuration parameter accessors defined in production.py

ENTERPRISE_API_URL = 'https://localhost:18000/enterprise/api/v1'
ENTERPRISE_CONSENT_API_URL = LMS_INTERNAL_ROOT_URL + '/consent/api/v1/'
ENTERPRISE_SERVICE_WORKER_USERNAME = 'enterprise_worker'
ENTERPRISE_API_CACHE_TIMEOUT = 3600  # Value is in seconds
ENTERPRISE_CUSTOMER_LOGO_IMAGE_SIZE = 512   # Enterprise logo image size limit in KB's
ENTERPRISE_CATALOG_INTERNAL_ROOT_URL = 'http://enterprise.catalog.app:18160'
# Defines the usernames of service users who should be throttled
# at a higher rate than normal users when making requests of enterprise endpoints.
ENTERPRISE_ALL_SERVICE_USERNAMES = [
    'ecommerce_worker',
    'enterprise_worker',
    'license_manager_worker',
    'enterprise_catalog_worker',
    'enterprise_channel_worker',
    'enterprise_access_worker',
    'enterprise_subsidy_worker',
    'subscriptions_worker'
]

# Setting for Open API key and prompts used by edx-enterprise.
OPENAI_API_KEY = ''
LEARNER_ENGAGEMENT_PROMPT_FOR_ACTIVE_CONTRACT = ''
LEARNER_ENGAGEMENT_PROMPT_FOR_NON_ACTIVE_CONTRACT = ''
LEARNER_PROGRESS_PROMPT_FOR_ACTIVE_CONTRACT = ''
LEARNER_PROGRESS_PROMPT_FOR_NON_ACTIVE_CONTRACT = ''


############## ENTERPRISE SERVICE LMS CONFIGURATION ##################################
# The LMS has some features embedded that are related to the Enterprise service, but
# which are not provided by the Enterprise service. These settings provide base values
# for those features.

ENTERPRISE_PLATFORM_WELCOME_TEMPLATE = _('Welcome to {platform_name}.')
ENTERPRISE_SPECIFIC_BRANDED_WELCOME_TEMPLATE = _(
    'You have left the {start_bold}{enterprise_name}{end_bold} website and are now on the {platform_name} site. '
    '{enterprise_name} has partnered with {platform_name} to offer you high-quality, always available learning '
    'programs to help you advance your knowledge and career. '
    '{line_break}Please note that {platform_name} has a different {privacy_policy_link_start}Privacy Policy'
    '{privacy_policy_link_end} from {enterprise_name}.'
)
ENTERPRISE_PROXY_LOGIN_WELCOME_TEMPLATE = _(
    '{start_bold}{enterprise_name}{end_bold} has partnered with {start_bold}{platform_name}{end_bold} '
    'to offer you high-quality learning opportunities from the world\'s best institutions and universities.'
)
ENTERPRISE_TAGLINE = ''
ENTERPRISE_EXCLUDED_REGISTRATION_FIELDS = {
    'age',
    'level_of_education',
    'gender',
    'goals',
    'year_of_birth',
    'mailing_address',
}
ENTERPRISE_READONLY_ACCOUNT_FIELDS = [
    'username',
    'name',
    'email',
    'country',
]
ENTERPRISE_CUSTOMER_COOKIE_NAME = 'enterprise_customer_uuid'
BASE_COOKIE_DOMAIN = 'localhost'
SYSTEM_TO_FEATURE_ROLE_MAPPING = {
    ENTERPRISE_ADMIN_ROLE: [
        ENTERPRISE_DASHBOARD_ADMIN_ROLE,
        ENTERPRISE_CATALOG_ADMIN_ROLE,
        ENTERPRISE_ENROLLMENT_API_ADMIN_ROLE,
        ENTERPRISE_REPORTING_CONFIG_ADMIN_ROLE,
    ],
    ENTERPRISE_OPERATOR_ROLE: [
        ENTERPRISE_DASHBOARD_ADMIN_ROLE,
        ENTERPRISE_CATALOG_ADMIN_ROLE,
        ENTERPRISE_ENROLLMENT_API_ADMIN_ROLE,
        ENTERPRISE_REPORTING_CONFIG_ADMIN_ROLE,
        ENTERPRISE_FULFILLMENT_OPERATOR_ROLE,
        ENTERPRISE_SSO_ORCHESTRATOR_OPERATOR_ROLE,
    ],
<<<<<<< HEAD
    SYSTEM_ENTERPRISE_PROVISIONING_ADMIN_ROLE: [
        PROVISIONING_ENTERPRISE_CUSTOMER_ADMIN_ROLE,
        PROVISIONING_PENDING_ENTERPRISE_CUSTOMER_ADMIN_USER_ROLE,
    ],
=======
    SYSTEM_ENTERPRISE_PROVISIONING_ADMIN_ROLE: [SYSTEM_ENTERPRISE_PROVISIONING_ADMIN_ROLE]
>>>>>>> 8fb033a5
}

DATA_CONSENT_SHARE_CACHE_TIMEOUT = 8 * 60 * 60  # 8 hours

ENTERPRISE_MARKETING_FOOTER_QUERY_PARAMS = {}
ENTERPRISE_TAGLINE = ''

############## Settings for Course Enrollment Modes ######################
# The min_price key refers to the minimum price allowed for an instance
# of a particular type of course enrollment mode. This is not to be confused
# with the min_price field of the CourseMode model, which refers to the actual
# price of the CourseMode.
COURSE_ENROLLMENT_MODES = {
    "audit": {
        "id": 1,
        "slug": "audit",
        "display_name": _("Audit"),
        "min_price": 0,
    },
    "verified": {
        "id": 2,
        "slug": "verified",
        "display_name": _("Verified"),
        "min_price": 1,
    },
    "professional": {
        "id": 3,
        "slug": "professional",
        "display_name": _("Professional"),
        "min_price": 1,
    },
    "no-id-professional": {
        "id": 4,
        "slug": "no-id-professional",
        "display_name": _("No-Id-Professional"),
        "min_price": 0,
    },
    "credit": {
        "id": 5,
        "slug": "credit",
        "display_name": _("Credit"),
        "min_price": 0,
    },
    "honor": {
        "id": 6,
        "slug": "honor",
        "display_name": _("Honor"),
        "min_price": 0,
    },
    "masters": {
        "id": 7,
        "slug": "masters",
        "display_name": _("Master's"),
        "min_price": 0,
    },
    "executive-education": {
        "id": 8,
        "slug": "executive-educations",
        "display_name": _("Executive Education"),
        "min_price": 1
    },
    "unpaid-executive-education": {
        "id": 9,
        "slug": "unpaid-executive-education",
        "display_name": _("Unpaid Executive Education"),
        "min_price": 0
    },
    "paid-executive-education": {
        "id": 10,
        "slug": "paid-executive-education",
        "display_name": _("Paid Executive Education"),
        "min_price": 1
    },
    "unpaid-bootcamp": {
        "id": 11,
        "slug": "unpaid-bootcamp",
        "display_name": _("Unpaid Bootcamp"),
        "min_price": 0
    },
    "paid-bootcamp": {
        "id": 12,
        "slug": "paid-bootcamp",
        "display_name": _("Paid Bootcamp"),
        "min_price": 1
    },
}

CONTENT_TYPE_GATE_GROUP_IDS = {
    'limited_access': 1,
    'full_access': 2,
}

############## Settings for the Discovery App ######################

COURSES_API_CACHE_TIMEOUT = 3600  # Value is in seconds


# Initialize to 'unknown', but read from JSON in production.py
EDX_PLATFORM_REVISION = 'release'

############## Settings for Completion API #########################

# Once a user has watched this percentage of a video, mark it as complete:
# (0.0 = 0%, 1.0 = 100%)
COMPLETION_VIDEO_COMPLETE_PERCENTAGE = 0.95
COMPLETION_BY_VIEWING_DELAY_MS = 5000

############### Settings for Django Rate limit #####################

# .. toggle_name: RATELIMIT_ENABLE
# .. toggle_implementation: DjangoSetting
# .. toggle_default: True
# .. toggle_description: When enabled, RATELIMIT_RATE is applied.
#    When disabled, RATELIMIT_RATE is not applied.
# .. toggle_use_cases: open_edx
# .. toggle_creation_date: 2018-01-08
# .. toggle_tickets: https://github.com/openedx/edx-platform/pull/16951
RATELIMIT_ENABLE = True

# .. setting_name: RATELIMIT_RATE
# .. setting_default: 120/m
# .. setting_description: Due to some reports about attack on /oauth2/access_token/ which took LMS down,
#    this setting was introduced to rate-limit all endpoints of AccessTokenView up to
#    120 requests per IP Address in a minute by default.
# .. setting_warning: RATELIMIT_ENABLE flag must also be enabled/set to True to use this RATELIMIT_RATE setting.
# .. setting_use_cases: open_edx
# .. setting_creation_date: 2018-01-08
# .. setting_tickets: https://github.com/openedx/edx-platform/pull/16951
RATELIMIT_RATE = '120/m'

##### LOGISTRATION RATE LIMIT SETTINGS #####
LOGISTRATION_RATELIMIT_RATE = '100/5m'
LOGISTRATION_PER_EMAIL_RATELIMIT_RATE = '30/5m'
LOGISTRATION_API_RATELIMIT = '20/m'
LOGIN_AND_REGISTER_FORM_RATELIMIT = '100/5m'
RESET_PASSWORD_TOKEN_VALIDATE_API_RATELIMIT = '30/7d'
RESET_PASSWORD_API_RATELIMIT = '30/7d'
OPTIONAL_FIELD_API_RATELIMIT = '10/h'

##### PASSWORD RESET RATE LIMIT SETTINGS #####
PASSWORD_RESET_IP_RATE = '1/m'
PASSWORD_RESET_EMAIL_RATE = '2/h'


#### BRAZE API SETTINGS ####

EDX_BRAZE_API_KEY = None
EDX_BRAZE_API_SERVER = None
BRAZE_COURSE_ENROLLMENT_CANVAS_ID = ''

# Keeping this for back compatibility with learner dashboard api
GENERAL_RECOMMENDATION = {}

############### Settings for Retirement #####################
# .. setting_name: RETIRED_USERNAME_PREFIX
# .. setting_default: retired__user_
# .. setting_description: Set the prefix part of hashed usernames for retired users. Used by the derived
#     setting RETIRED_USERNAME_FMT.
RETIRED_USERNAME_PREFIX = 'retired__user_'
# .. setting_name: RETIRED_EMAIL_PREFIX
# .. setting_default: retired__user_
# .. setting_description: Set the prefix part of hashed emails for retired users. Used by the derived
#     setting RETIRED_EMAIL_FMT.
RETIRED_EMAIL_PREFIX = 'retired__user_'
# .. setting_name: RETIRED_EMAIL_DOMAIN
# .. setting_default: retired.invalid
# .. setting_description: Set the domain part of hashed emails for retired users. Used by the derived
#     setting RETIRED_EMAIL_FMT.
RETIRED_EMAIL_DOMAIN = 'retired.invalid'
# .. setting_name: RETIRED_USERNAME_FMT
# .. setting_default: retired__user_{}
# .. setting_description: Set the format a retired user username field gets transformed into, where {}
#     is replaced with the hash of the original username. This is a derived setting that depends on
#     RETIRED_USERNAME_PREFIX value.
RETIRED_USERNAME_FMT = lambda settings: settings.RETIRED_USERNAME_PREFIX + '{}'
# .. setting_name: RETIRED_EMAIL_FMT
# .. setting_default: retired__user_{}@retired.invalid
# .. setting_description: Set the format a retired user email field gets transformed into, where {} is
#     replaced with the hash of the original email. This is a derived setting that depends on
#     RETIRED_EMAIL_PREFIX and RETIRED_EMAIL_DOMAIN values.
RETIRED_EMAIL_FMT = lambda settings: settings.RETIRED_EMAIL_PREFIX + '{}@' + settings.RETIRED_EMAIL_DOMAIN
derived('RETIRED_USERNAME_FMT', 'RETIRED_EMAIL_FMT')
# .. setting_name: RETIRED_USER_SALTS
# .. setting_default: ['abc', '123']
# .. setting_description: Set a list of salts used for hashing usernames and emails on users retirement.
# .. setting_warning: Only the last item in this list is used as a salt for all new retirements, but
#     historical salts are preserved in order to guarantee that all hashed usernames and emails can still
#     be checked.
RETIRED_USER_SALTS = ['abc', '123']
# .. setting_name: RETIREMENT_SERVICE_WORKER_USERNAME
# .. setting_default: RETIREMENT_SERVICE_USER
# .. setting_description: Set the username of the retirement service worker user. Retirement scripts
#     authenticate with LMS as this user with oauth client credentials.
RETIREMENT_SERVICE_WORKER_USERNAME = 'RETIREMENT_SERVICE_USER'

# These states are the default, but are designed to be overridden in configuration.
# .. setting_name: RETIREMENT_STATES
# .. setting_default:
#     [
#         'PENDING',
#         'LOCKING_ACCOUNT',
#         'LOCKING_COMPLETE',
#         'RETIRING_FORUMS',
#         'FORUMS_COMPLETE',
#         'RETIRING_EMAIL_LISTS',
#         'EMAIL_LISTS_COMPLETE',
#         'RETIRING_ENROLLMENTS',
#         'ENROLLMENTS_COMPLETE',
#         'RETIRING_NOTES',
#         'NOTES_COMPLETE',
#         'RETIRING_LMS',
#         'LMS_COMPLETE',
#         'ERRORED',
#         'ABORTED',
#         'COMPLETE',
#     ]
# .. setting_description: Set a list that defines the name and order of states for the retirement
#     workflow.
# .. setting_warning: These states are stored in the database and it is the responsibility of the
#     administrator to populate the state list since the states can vary across different installations.
#     There must be, at minimum, a PENDING state at the beginning, and COMPLETED, ERRORED, and ABORTED
#     states at the end of the list.
RETIREMENT_STATES = [
    'PENDING',

    'LOCKING_ACCOUNT',
    'LOCKING_COMPLETE',

    # Use these states only when ENABLE_DISCUSSION_SERVICE is True.
    'RETIRING_FORUMS',
    'FORUMS_COMPLETE',

    # TODO - Change these states to be the LMS-only email opt-out - PLAT-2189
    'RETIRING_EMAIL_LISTS',
    'EMAIL_LISTS_COMPLETE',

    'RETIRING_ENROLLMENTS',
    'ENROLLMENTS_COMPLETE',

    # Use these states only when ENABLE_STUDENT_NOTES is True.
    'RETIRING_NOTES',
    'NOTES_COMPLETE',

    'RETIRING_LMS',
    'LMS_COMPLETE',

    'ERRORED',
    'ABORTED',
    'COMPLETE',
]

USERNAME_REPLACEMENT_WORKER = "REPLACE WITH VALID USERNAME"

############## Settings for Microfrontends  #########################
# If running a Gradebook container locally,
# modify lms/envs/private.py to give it a non-null value
WRITABLE_GRADEBOOK_URL = None
# .. setting_name: PROFILE_MICROFRONTEND_URL
# .. setting_default: None
# .. setting_description: Base URL of the micro-frontend-based profile page.
# .. setting_warning: Also set site's ENABLE_PROFILE_MICROFRONTEND and
#     learner_profile.redirect_to_microfrontend waffle flag
PROFILE_MICROFRONTEND_URL = None
ORDER_HISTORY_MICROFRONTEND_URL = None
# .. setting_name: ACCOUNT_MICROFRONTEND_URL
# .. setting_default: None
# .. setting_description: Base URL of the micro-frontend-based account settings page.
# .. setting_warning: Also set site's ENABLE_ACCOUNT_MICROFRONTEND and
#     account.redirect_to_microfrontend waffle flag
ACCOUNT_MICROFRONTEND_URL = None
AUTHN_MICROFRONTEND_URL = None
AUTHN_MICROFRONTEND_DOMAIN = None
PROGRAM_CONSOLE_MICROFRONTEND_URL = None
# .. setting_name: LEARNING_MICROFRONTEND_URL
# .. setting_default: None
# .. setting_description: Base URL of the micro-frontend-based courseware page.
LEARNING_MICROFRONTEND_URL = None
# .. setting_name: ORA_GRADING_MICROFRONTEND_URL
# .. setting_default: None
# .. setting_description: Base URL of the micro-frontend-based openassessment grading page.
#     This is will be show in the open response tab list data.
# .. setting_warning: Also set site's openresponseassessment.enhanced_staff_grader
#     waffle flag.
ORA_GRADING_MICROFRONTEND_URL = None
# .. setting_name: ORA_MICROFRONTEND_URL
# .. setting_default: None
# .. setting_description: Base URL for modern openassessment app.
#     This is will be show in the open response tab list data.
# .. setting_warning: Also set site's openresponseassessment.mfe_views
#     waffle flag.
ORA_MICROFRONTEND_URL = None
# .. setting_name: DISCUSSIONS_MICROFRONTEND_URL
# .. setting_default: None
# .. setting_description: Base URL of the micro-frontend-based discussions page.
# .. setting_warning: Also set site's courseware.discussions_mfe waffle flag.
DISCUSSIONS_MICROFRONTEND_URL = None
# .. setting_name: DISCUSSIONS_MFE_FEEDBACK_URL
# .. setting_default: None
# .. setting_description: Base URL of the discussions micro-frontend google form based feedback.
DISCUSSIONS_MFE_FEEDBACK_URL = None
# .. setting_name: EXAMS_DASHBOARD_MICROFRONTEND_URL
# .. setting_default: None
# .. setting_description: Base URL of the exams dashboard micro-frontend for instructors.
EXAMS_DASHBOARD_MICROFRONTEND_URL = None
# .. toggle_name: ENABLE_AUTHN_RESET_PASSWORD_HIBP_POLICY
# .. toggle_implementation: DjangoSetting
# .. toggle_default: False
# .. toggle_description: When enabled, this toggle activates the use of the password validation
#   HIBP Policy.
# .. toggle_use_cases: open_edx
# .. toggle_creation_date: 2021-12-03
# .. toggle_tickets: https://openedx.atlassian.net/browse/VAN-666
ENABLE_AUTHN_RESET_PASSWORD_HIBP_POLICY = False
# .. toggle_name: ENABLE_AUTHN_REGISTER_HIBP_POLICY
# .. toggle_implementation: DjangoSetting
# .. toggle_default: False
# .. toggle_description: When enabled, this toggle activates the use of the password validation
#   HIBP Policy on Authn MFE's registration.
# .. toggle_use_cases: open_edx
# .. toggle_creation_date: 2022-03-25
# .. toggle_tickets: https://openedx.atlassian.net/browse/VAN-669
ENABLE_AUTHN_REGISTER_HIBP_POLICY = False
HIBP_REGISTRATION_PASSWORD_FREQUENCY_THRESHOLD = 3

# .. toggle_name: ENABLE_AUTHN_LOGIN_NUDGE_HIBP_POLICY
# .. toggle_implementation: DjangoSetting
# .. toggle_default: False
# .. toggle_description: When enabled, this toggle activates the use of the password validation
#   on Authn MFE's login.
# .. toggle_use_cases: temporary
# .. toggle_creation_date: 2022-03-29
# .. toggle_target_removal_date: None
# .. toggle_tickets: https://openedx.atlassian.net/browse/VAN-668
ENABLE_AUTHN_LOGIN_NUDGE_HIBP_POLICY = False
HIBP_LOGIN_NUDGE_PASSWORD_FREQUENCY_THRESHOLD = 3

# .. toggle_name: ENABLE_AUTHN_LOGIN_BLOCK_HIBP_POLICY
# .. toggle_implementation: DjangoSetting
# .. toggle_default: False
# .. toggle_description: When enabled, this toggle activates the use of the password validation
#   on Authn MFE's login.
# .. toggle_use_cases: temporary
# .. toggle_creation_date: 2022-03-29
# .. toggle_target_removal_date: None
# .. toggle_tickets: https://openedx.atlassian.net/browse/VAN-667
ENABLE_AUTHN_LOGIN_BLOCK_HIBP_POLICY = False
HIBP_LOGIN_BLOCK_PASSWORD_FREQUENCY_THRESHOLD = 5

# .. toggle_name: ENABLE_DYNAMIC_REGISTRATION_FIELDS
# .. toggle_implementation: DjangoSetting
# .. toggle_default: False
# .. toggle_description: When enabled, this toggle adds fields configured in
# REGISTRATION_EXTRA_FIELDS to Authn MFE
# .. toggle_use_cases: temporary
# .. toggle_creation_date: 2022-04-21
# .. toggle_target_removal_date: None
# .. toggle_tickets: https://openedx.atlassian.net/browse/VAN-838
ENABLE_DYNAMIC_REGISTRATION_FIELDS = False

############## Settings for EmailChangeMiddleware ###############

# .. toggle_name: ENFORCE_SESSION_EMAIL_MATCH
# .. toggle_implementation: DjangoSetting
# .. toggle_default: False
# .. toggle_description: When enabled, this setting invalidates sessions in other browsers
#       upon email change, while preserving the session validity in the browser where the
#       email change occurs. This toggle is just being used for rollout.
# .. toggle_use_cases: temporary
# .. toggle_creation_date: 2023-12-07
# .. toggle_target_removal_date: 2024-04-01
# .. toggle_tickets: https://2u-internal.atlassian.net/browse/VAN-1797
ENFORCE_SESSION_EMAIL_MATCH = False

############### Settings for the ace_common plugin #################
# Note that all settings are actually defined by the plugin
# pylint: disable=wrong-import-position
from openedx.core.djangoapps.ace_common.settings import common as ace_common_settings
ACE_ROUTING_KEY = ace_common_settings.ACE_ROUTING_KEY

############### Settings swift #####################################
SWIFT_USERNAME = None
SWIFT_KEY = None
SWIFT_TENANT_ID = None
SWIFT_TENANT_NAME = None
SWIFT_AUTH_URL = None
SWIFT_AUTH_VERSION = None
SWIFT_REGION_NAME = None
SWIFT_USE_TEMP_URLS = None
SWIFT_TEMP_URL_KEY = None
SWIFT_TEMP_URL_DURATION = 1800  # seconds

############### Settings for facebook ##############################
FACEBOOK_APP_ID = 'FACEBOOK_APP_ID'
FACEBOOK_APP_SECRET = 'FACEBOOK_APP_SECRET'
FACEBOOK_API_VERSION = 'v2.1'

############### Settings for django-fernet-fields ##################
FERNET_KEYS = [
    'DUMMY KEY CHANGE BEFORE GOING TO PRODUCTION',
]

############### Settings for user-state-client ##################
# Maximum number of rows to fetch in XBlockUserStateClient calls. Adjust for performance
USER_STATE_BATCH_SIZE = 5000

############### Settings for edx-rbac  ###############
SYSTEM_WIDE_ROLE_CLASSES = []

############## Plugin Django Apps #########################

from edx_django_utils.plugins import get_plugin_apps, add_plugins  # pylint: disable=wrong-import-position,wrong-import-order
from openedx.core.djangoapps.plugins.constants import ProjectType, SettingsType  # pylint: disable=wrong-import-position
INSTALLED_APPS.extend(get_plugin_apps(ProjectType.LMS))
add_plugins(__name__, ProjectType.LMS, SettingsType.COMMON)

DEPRECATED_ADVANCED_COMPONENT_TYPES = []

############### Settings for video pipeline ##################
VIDEO_UPLOAD_PIPELINE = {
    'VEM_S3_BUCKET': '',
    'BUCKET': '',
    'ROOT_PATH': '',
}

############### Settings for django file storage ##################
DEFAULT_FILE_STORAGE = 'django.core.files.storage.FileSystemStorage'

### Proctoring configuration (redirct URLs and keys shared between systems) ####
PROCTORING_BACKENDS = {
    'DEFAULT': 'null',
    # The null key needs to be quoted because
    # null is a language independent type in YAML
    'null': {}
}

PROCTORED_EXAM_VIEWABLE_PAST_DUE = False

############### The SAML private/public key values ################
SOCIAL_AUTH_SAML_SP_PRIVATE_KEY = ""
SOCIAL_AUTH_SAML_SP_PUBLIC_CERT = ""
SOCIAL_AUTH_SAML_SP_PRIVATE_KEY_DICT = {}
SOCIAL_AUTH_SAML_SP_PUBLIC_CERT_DICT = {}

######################### rate limit for yt_video_metadata api ##############

RATE_LIMIT_FOR_VIDEO_METADATA_API = '10/minute'

########################## MAILCHIMP SETTINGS #################################
MAILCHIMP_NEW_USER_LIST_ID = ""

SYSLOG_SERVER = ''
FEEDBACK_SUBMISSION_EMAIL = ''
GITHUB_REPO_ROOT = '/edx/var/edxapp/data'

##################### SUPPORT URL ############################
SUPPORT_HOW_TO_UNENROLL_LINK = ''

######################## Setting for content libraries ########################
MAX_BLOCKS_PER_CONTENT_LIBRARY = 1000

######################## Setting for django-countries ########################
# django-countries provides an option to make the desired countries come up in
# selection forms, if left empty countries will come up in ascending order as before.
# This accepts a list of ISO3166-1 two letter country code, For example,
# COUNTRIES_FIRST = ['SA', 'BH', 'QA'] will display these countries on top of the list
# https://github.com/SmileyChris/django-countries#show-certain-countries-first
COUNTRIES_FIRST = []

################# Settings for brand logos. #################
LOGO_IMAGE_EXTRA_TEXT = ''
LOGO_URL = None
LOGO_URL_PNG = None
LOGO_TRADEMARK_URL = None
FAVICON_URL = None
DEFAULT_EMAIL_LOGO_URL = 'https://edx-cdn.org/v3/default/logo.png'

################# Settings for olx validation. #################
COURSE_OLX_VALIDATION_STAGE = 1
COURSE_OLX_VALIDATION_IGNORE_LIST = None

################# show account activate cta after register ########################
SHOW_ACTIVATE_CTA_POPUP_COOKIE_NAME = 'show-account-activation-popup'
# .. toggle_name: SOME_FEATURE_NAME
# .. toggle_implementation: DjangoSetting
# .. toggle_default: False
# .. toggle_description: Flag would be used to show account activation popup after the registration
# .. toggle_use_cases: open_edx
# .. toggle_tickets: https://github.com/openedx/edx-platform/pull/27661
# .. toggle_creation_date: 2021-06-10
SHOW_ACCOUNT_ACTIVATION_CTA = False

################# Documentation links for course apps #################

# pylint: disable=line-too-long
CALCULATOR_HELP_URL = "https://edx.readthedocs.io/projects/open-edx-building-and-running-a-course/en/latest/exercises_tools/calculator.html"
DISCUSSIONS_HELP_URL = "https://edx.readthedocs.io/projects/open-edx-building-and-running-a-course/en/latest/course_components/create_discussion.html"
EDXNOTES_HELP_URL = "https://edx.readthedocs.io/projects/open-edx-building-and-running-a-course/en/latest/exercises_tools/notes.html"
PROGRESS_HELP_URL = "https://edx.readthedocs.io/projects/open-edx-building-and-running-a-course/en/latest/course_assets/pages.html?highlight=progress#hiding-or-showing-the-wiki-or-progress-pages"
TEAMS_HELP_URL = "https://edx.readthedocs.io/projects/open-edx-building-and-running-a-course/en/latest/course_features/teams/teams_setup.html"
TEXTBOOKS_HELP_URL = "https://edx.readthedocs.io/projects/open-edx-building-and-running-a-course/en/latest/course_assets/textbooks.html"
WIKI_HELP_URL = "https://edx.readthedocs.io/projects/open-edx-building-and-running-a-course/en/latest/course_assets/course_wiki.html"
CUSTOM_PAGES_HELP_URL = "https://edx.readthedocs.io/projects/open-edx-building-and-running-a-course/en/latest/course_assets/pages.html#adding-custom-pages"
COURSE_BULK_EMAIL_HELP_URL = "https://edx.readthedocs.io/projects/open-edx-building-and-running-a-course/en/latest/manage_live_course/bulk_email.html"
ORA_SETTINGS_HELP_URL = "https://edx.readthedocs.io/projects/open-edx-building-and-running-a-course/en/latest/course_assets/pages.html#configuring-course-level-open-response-assessment-settings"

################# Bulk Course Email Settings #################
# If set, recipients of bulk course email messages will be filtered based on the last_login date of their User account.
# The expected value is an Integer representing the cutoff point (in months) for inclusion to the message. Example:
# a value of `3` would include learners who have logged in within the past 3 months.
BULK_COURSE_EMAIL_LAST_LOGIN_ELIGIBILITY_PERIOD = None

################ Settings for the Discussion Service #########
# Provide a list of reason codes for moderators editing posts and
# comments, as a mapping from the internal reason code representation,
# to an internationalizable label to be shown to moderators in the form UI.
DISCUSSION_MODERATION_EDIT_REASON_CODES = {
    "grammar-spelling": _("Has grammar / spelling issues"),
    "needs-clarity": _("Content needs clarity"),
    "academic-integrity": _("Has academic integrity concern"),
    "inappropriate-language": _("Has inappropriate language"),
    "format-change": _("Formatting changes needed"),
    "post-type-change": _("Post type needs change"),
    "contains-pii": _("Contains personally identifiable information"),
    "violates-guidelines": _("Violates community guidelines"),
}
# Provide a list of reason codes for moderators to close posts, as a mapping
# from the internal reason code representation, to  an internationalizable label
#  to be shown to moderators in the form UI.
DISCUSSION_MODERATION_CLOSE_REASON_CODES = {
    "academic-integrity": _("Post violates honour code or academic integrity"),
    "read-only": _("Post should be read-only"),
    "duplicate": _("Post is a duplicate"),
    "off-topic": _("Post is off-topic"),
}

################# Settings for edx-financial-assistance #################
IS_ELIGIBLE_FOR_FINANCIAL_ASSISTANCE_URL = '/core/api/course_eligibility/'
FINANCIAL_ASSISTANCE_APPLICATION_STATUS_URL = "/core/api/financial_assistance_application/status/"
CREATE_FINANCIAL_ASSISTANCE_APPLICATION_URL = '/core/api/financial_assistance_applications'

######################## Enterprise API Client ########################
ENTERPRISE_BACKEND_SERVICE_EDX_OAUTH2_KEY = "enterprise-backend-service-key"
ENTERPRISE_BACKEND_SERVICE_EDX_OAUTH2_SECRET = "enterprise-backend-service-secret"
ENTERPRISE_BACKEND_SERVICE_EDX_OAUTH2_PROVIDER_URL = "http://127.0.0.1:8000/oauth2"

# keys for  big blue button live provider
COURSE_LIVE_GLOBAL_CREDENTIALS = {}

# .. toggle_name: ENABLE_MFE_CONFIG_API
# .. toggle_implementation: DjangoSetting
# .. toggle_default: False
# .. toggle_description: Set to True to enable MFE Config API. This is disabled by
#   default.
# .. toggle_use_cases: open_edx
# .. toggle_creation_date: 2022-05-20
# .. toggle_target_removal_date: None
# .. toggle_warnings: None
# .. toggle_tickets: None
ENABLE_MFE_CONFIG_API = False

# .. setting_name: MFE_CONFIG
# .. setting_implementation: DjangoSetting
# .. setting_default: {}
# .. setting_description: Is a configuration that will be exposed by the MFE Config API to be consumed by the MFEs.
#   Contains configuration common to all MFEs. When a specific MFE's configuration is requested, these values
#   will be treated as a base and then overriden/supplemented by those in `MFE_CONFIG_OVERRIDES`.
#   Example: {
#     "BASE_URL": "https://name_of_mfe.example.com",
#     "LANGUAGE_PREFERENCE_COOKIE_NAME": "example-language-preference",
#     "CREDENTIALS_BASE_URL": "https://credentials.example.com",
#     "DISCOVERY_API_BASE_URL": "https://discovery.example.com",
#     "LMS_BASE_URL": "https://courses.example.com",
#     "LOGIN_URL": "https://courses.example.com/login",
#     "LOGOUT_URL": "https://courses.example.com/logout",
#     "STUDIO_BASE_URL": "https://studio.example.com",
#     "LOGO_URL": "https://courses.example.com/logo.png"
#   }
# .. setting_use_cases: open_edx
# .. setting_creation_date: 2022-08-05
MFE_CONFIG = {}

# .. setting_name: MFE_CONFIG_OVERRIDES
# .. setting_implementation: DjangoSetting
# .. setting_default: {}
# .. setting_description: Overrides or additions to `MFE_CONFIG` for when a specific MFE is requested
#   by the MFE Config API. Top-level keys are APP_IDs, a.k.a. the name of the MFE (for example,
#   for an MFE named "frontend-app-xyz", the top-level key would be "xyz").
#   Example: {
#     "gradebook": {
#        "BASE_URL": "https://gradebook.example.com",
#     },
#     "profile": {
#        "BASE_URL": "https://profile.example.com",
#        "ENABLE_LEARNER_RECORD_MFE": "true",
#     },
#   }
# .. setting_use_cases: open_edx
# .. setting_creation_date: 2022-08-05
MFE_CONFIG_OVERRIDES = {}

# .. setting_name: MFE_CONFIG_API_CACHE_TIMEOUT
# .. setting_default: 60*5
# .. setting_description: The MFE Config API response will be cached during the
#   specified time
MFE_CONFIG_API_CACHE_TIMEOUT = 60 * 5

######################## Settings for Outcome Surveys plugin ########################
OUTCOME_SURVEYS_EVENTS_ENABLED = True

######################## Settings for cancel retirement in Support Tools ########################
COOL_OFF_DAYS = 14

############ Settings for externally hosted executive education courses ############
EXEC_ED_LANDING_PAGE = "https://www.getsmarter.com/account"

############## PLOTLY ##############

ENTERPRISE_PLOTLY_SECRET = "I am a secret"

############## PLOTLY ##############

############ Internal Enterprise Settings ############
ENTERPRISE_VSF_UUID = "e815503343644ac7845bc82325c34460"
############ Internal Enterprise Settings ############

ENTERPRISE_MANUAL_REPORTING_CUSTOMER_UUIDS = []

AVAILABLE_DISCUSSION_TOURS = []

######################## Subscriptions API SETTINGS ########################
SUBSCRIPTIONS_ROOT_URL = ""
SUBSCRIPTIONS_API_PATH = f"{SUBSCRIPTIONS_ROOT_URL}/api/v1/stripe-subscription/"

SUBSCRIPTIONS_LEARNER_HELP_CENTER_URL = None
SUBSCRIPTIONS_BUY_SUBSCRIPTION_URL = f"{SUBSCRIPTIONS_ROOT_URL}/api/v1/stripe-subscribe/"
SUBSCRIPTIONS_MANAGE_SUBSCRIPTION_URL = None
SUBSCRIPTIONS_MINIMUM_PRICE = '$39'
SUBSCRIPTIONS_TRIAL_LENGTH = 7
SUBSCRIPTIONS_SERVICE_WORKER_USERNAME = 'subscriptions_worker'

############## NOTIFICATIONS ##############
NOTIFICATIONS_EXPIRY = 60
EXPIRED_NOTIFICATIONS_DELETE_BATCH_SIZE = 10000
NOTIFICATION_CREATION_BATCH_SIZE = 76
NOTIFICATIONS_DEFAULT_FROM_EMAIL = "no-reply@example.com"
NOTIFICATION_TYPE_ICONS = {}
DEFAULT_NOTIFICATION_ICON_URL = ""

############################ AI_TRANSLATIONS ##################################
AI_TRANSLATIONS_API_URL = 'http://localhost:18760/api/v1'

#### django-simple-history##
# disable indexing on date field its coming from django-simple-history.
SIMPLE_HISTORY_DATE_INDEX = False


def _should_send_certificate_events(settings):
    return settings.FEATURES['SEND_LEARNING_CERTIFICATE_LIFECYCLE_EVENTS_TO_BUS']


#### Event bus producing ####

def _should_send_learning_badge_events(settings):
    return settings.FEATURES['BADGES_ENABLED']

# .. setting_name: EVENT_BUS_PRODUCER_CONFIG
# .. setting_default: all events disabled
# .. setting_description: Dictionary of event_types mapped to dictionaries of topic to topic-related configuration.
#    Each topic configuration dictionary contains
#    * `enabled`: a toggle denoting whether the event will be published to the topic. These should be annotated
#       according to
#       https://edx.readthedocs.io/projects/edx-toggles/en/latest/how_to/documenting_new_feature_toggles.html
#    * `event_key_field` which is a period-delimited string path to event data field to use as event key.
#    Note: The topic names should not include environment prefix as it will be dynamically added based on
#    EVENT_BUS_TOPIC_PREFIX setting.
EVENT_BUS_PRODUCER_CONFIG = {
    'org.openedx.learning.certificate.created.v1': {
        'learning-certificate-lifecycle':
            {'event_key_field': 'certificate.course.course_key', 'enabled': _should_send_certificate_events},
    },
    'org.openedx.learning.certificate.revoked.v1': {
        'learning-certificate-lifecycle':
            {'event_key_field': 'certificate.course.course_key', 'enabled': _should_send_certificate_events},
    },
    'org.openedx.learning.course.unenrollment.completed.v1': {
        'course-unenrollment-lifecycle':
            {'event_key_field': 'enrollment.course.course_key',
             # .. toggle_name: EVENT_BUS_PRODUCER_CONFIG['org.openedx.learning.course.unenrollment.completed.v1']
             #    ['course-unenrollment-lifecycle']['enabled']
             # .. toggle_implementation: DjangoSetting
             # .. toggle_default: False
             # .. toggle_description: Enables sending COURSE_UNENROLLMENT_COMPLETED events over the event bus.
             # .. toggle_use_cases: opt_in
             # .. toggle_creation_date: 2023-09-18
             # .. toggle_warning: The default may be changed in a later release. See
             #   https://github.com/openedx/openedx-events/issues/265
             # .. toggle_tickets: https://github.com/openedx/openedx-events/issues/210
             'enabled': False},
    },
    'org.openedx.learning.xblock.skill.verified.v1': {
        'learning-xblock-skill-verified':
            {'event_key_field': 'xblock_info.usage_key',
             # .. toggle_name: EVENT_BUS_PRODUCER_CONFIG['org.openedx.learning.xblock.skill.verified.v1']
             #    ['learning-xblock-skill-verified']['enabled']
             # .. toggle_implementation: DjangoSetting
             # .. toggle_default: False
             # .. toggle_description: Enables sending xblock_skill_verified events over the event bus.
             # .. toggle_use_cases: opt_in
             # .. toggle_creation_date: 2023-09-18
             # .. toggle_warning: The default may be changed in a later release. See
             #   https://github.com/openedx/openedx-events/issues/265
             # .. toggle_tickets: https://github.com/openedx/openedx-events/issues/210
             'enabled': False}
    },
    'org.openedx.learning.user.course_access_role.added.v1': {
        'learning-course-access-role-lifecycle':
            {'event_key_field': 'course_access_role_data.course_key', 'enabled': False},
    },
    'org.openedx.learning.user.course_access_role.removed.v1': {
        'learning-course-access-role-lifecycle':
            {'event_key_field': 'course_access_role_data.course_key', 'enabled': False},
    },
    # CMS events. These have to be copied over here because cms.common adds some derived entries as well,
    # and the derivation fails if the keys are missing. If we ever fully decouple the lms and cms settings,
    # we can remove these.
    'org.openedx.content_authoring.xblock.published.v1': {
        'course-authoring-xblock-lifecycle':
            {'event_key_field': 'xblock_info.usage_key', 'enabled': False},
    },
    'org.openedx.content_authoring.xblock.deleted.v1': {
        'course-authoring-xblock-lifecycle':
            {'event_key_field': 'xblock_info.usage_key', 'enabled': False},
    },
    'org.openedx.content_authoring.xblock.duplicated.v1': {
        'course-authoring-xblock-lifecycle':
            {'event_key_field': 'xblock_info.usage_key', 'enabled': False},
    },
    "org.openedx.learning.course.passing.status.updated.v1": {
        "learning-badges-lifecycle": {
            "event_key_field": "course_passing_status.course.course_key",
            "enabled": _should_send_learning_badge_events,
        },
    },
    "org.openedx.learning.ccx.course.passing.status.updated.v1": {
        "learning-badges-lifecycle": {
            "event_key_field": "course_passing_status.course.ccx_course_key",
            "enabled": _should_send_learning_badge_events,
        },
    },
}
derived_collection_entry('EVENT_BUS_PRODUCER_CONFIG', 'org.openedx.learning.certificate.created.v1',
                         'learning-certificate-lifecycle', 'enabled')
derived_collection_entry('EVENT_BUS_PRODUCER_CONFIG', 'org.openedx.learning.certificate.revoked.v1',
                         'learning-certificate-lifecycle', 'enabled')

derived_collection_entry(
    "EVENT_BUS_PRODUCER_CONFIG",
    "org.openedx.learning.course.passing.status.updated.v1",
    "learning-badges-lifecycle",
    "enabled",
)
derived_collection_entry(
    "EVENT_BUS_PRODUCER_CONFIG",
    "org.openedx.learning.ccx.course.passing.status.updated.v1",
    "learning-badges-lifecycle",
    "enabled",
)

BEAMER_PRODUCT_ID = ""

#### Survey Report ####
# .. toggle_name: SURVEY_REPORT_ENABLE
# .. toggle_implementation: DjangoSetting
# .. toggle_default: True
# .. toggle_description: Set to True to enable the feature to generate and send survey reports.
# .. toggle_use_cases: open_edx
# .. toggle_creation_date: 2024-01-30
SURVEY_REPORT_ENABLE = True
# .. setting_name: SURVEY_REPORT_ENDPOINT
# .. setting_default: Open edX organization endpoint
# .. setting_description: Endpoint where the report will be sent.
SURVEY_REPORT_ENDPOINT = 'https://hooks.zapier.com/hooks/catch/11595998/3ouwv7m/'
# .. toggle_name: ANONYMOUS_SURVEY_REPORT
# .. toggle_implementation: DjangoSetting
# .. toggle_default: False
# .. toggle_description: If enable, the survey report will be send a UUID as ID instead of use lms site name.
# .. toggle_use_cases: open_edx
# .. toggle_creation_date: 2023-02-21
ANONYMOUS_SURVEY_REPORT = False
# .. setting_name: SURVEY_REPORT_CHECK_THRESHOLD
# .. setting_default: every 6 months
# .. setting_description: Survey report banner will appear if a survey report is not sent in the months defined.
SURVEY_REPORT_CHECK_THRESHOLD = 6
# .. setting_name: SURVEY_REPORT_EXTRA_DATA
# .. setting_default: empty dictionary
# .. setting_description: Dictionary with additional information that you want to share in the report.
SURVEY_REPORT_EXTRA_DATA = {}<|MERGE_RESOLUTION|>--- conflicted
+++ resolved
@@ -57,13 +57,9 @@
     ENTERPRISE_REPORTING_CONFIG_ADMIN_ROLE,
     ENTERPRISE_SSO_ORCHESTRATOR_OPERATOR_ROLE,
     ENTERPRISE_OPERATOR_ROLE,
-<<<<<<< HEAD
     SYSTEM_ENTERPRISE_PROVISIONING_ADMIN_ROLE,
     PROVISIONING_ENTERPRISE_CUSTOMER_ADMIN_ROLE,
     PROVISIONING_PENDING_ENTERPRISE_CUSTOMER_ADMIN_USER_ROLE,
-=======
-    SYSTEM_ENTERPRISE_PROVISIONING_ADMIN_ROLE
->>>>>>> 8fb033a5
 )
 
 from openedx.core.constants import COURSE_KEY_REGEX, COURSE_KEY_PATTERN, COURSE_ID_PATTERN
@@ -3361,9 +3357,6 @@
 
     # Management of external user ids
     'openedx.core.djangoapps.external_user_ids',
-
-    # Provides api for Demographics support
-    'openedx.core.djangoapps.demographics',
 
     # Management of per-user schedules
     'openedx.core.djangoapps.schedules',
@@ -4307,6 +4300,10 @@
     }
 }
 
+# Enable First Purchase Discount offer override
+FIRST_PURCHASE_DISCOUNT_OVERRIDE_CODE = ''
+FIRST_PURCHASE_DISCOUNT_OVERRIDE_PERCENTAGE = 15
+
 # E-Commerce API Configuration
 ECOMMERCE_PUBLIC_URL_ROOT = 'http://localhost:8002'
 ECOMMERCE_API_URL = 'http://localhost:8002/api/v2'
@@ -4694,7 +4691,8 @@
 ]
 
 # Setting for Open API key and prompts used by edx-enterprise.
-OPENAI_API_KEY = ''
+CHAT_COMPLETION_API = 'https://example.com/chat/completion'
+CHAT_COMPLETION_API_KEY = 'i am a key'
 LEARNER_ENGAGEMENT_PROMPT_FOR_ACTIVE_CONTRACT = ''
 LEARNER_ENGAGEMENT_PROMPT_FOR_NON_ACTIVE_CONTRACT = ''
 LEARNER_PROGRESS_PROMPT_FOR_ACTIVE_CONTRACT = ''
@@ -4750,14 +4748,10 @@
         ENTERPRISE_FULFILLMENT_OPERATOR_ROLE,
         ENTERPRISE_SSO_ORCHESTRATOR_OPERATOR_ROLE,
     ],
-<<<<<<< HEAD
     SYSTEM_ENTERPRISE_PROVISIONING_ADMIN_ROLE: [
         PROVISIONING_ENTERPRISE_CUSTOMER_ADMIN_ROLE,
         PROVISIONING_PENDING_ENTERPRISE_CUSTOMER_ADMIN_USER_ROLE,
     ],
-=======
-    SYSTEM_ENTERPRISE_PROVISIONING_ADMIN_ROLE: [SYSTEM_ENTERPRISE_PROVISIONING_ADMIN_ROLE]
->>>>>>> 8fb033a5
 }
 
 DATA_CONSENT_SHARE_CACHE_TIMEOUT = 8 * 60 * 60  # 8 hours
