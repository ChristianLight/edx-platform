#-*- coding: utf-8 -*-
<<<<<<< HEAD
=======

>>>>>>> bde4dc5f
"""
Group Configuration Tests.
"""
import json
from mock import patch
from contentstore.utils import reverse_course_url, reverse_usage_url
from contentstore.views.component import SPLIT_TEST_COMPONENT_TYPE
from contentstore.course_group_config import GroupConfiguration
from contentstore.tests.utils import CourseTestCase
from xmodule.partitions.partitions import Group, UserPartition
from xmodule.modulestore.tests.factories import ItemFactory
from xmodule.validation import StudioValidation, StudioValidationMessage
from xmodule.modulestore.django import modulestore
from xmodule.modulestore import ModuleStoreEnum

GROUP_CONFIGURATION_JSON = {
    u'name': u'Test name',
    u'scheme': u'random',
    u'description': u'Test description',
    u'version': UserPartition.VERSION,
    u'groups': [
        {
            u'name': u'Group A',
            u'version': 1,
        }, {
            u'name': u'Group B',
            u'version': 1,
        },
    ],
}


# pylint: disable=no-member
class HelperMethods(object):
    """
    Mixin that provides useful methods for Group Configuration tests.
    """
    def _create_content_experiment(self, cid=-1, name_suffix='', special_characters=''):
        """
        Create content experiment.

        Assign Group Configuration to the experiment if cid is provided.
        """
        vertical = ItemFactory.create(
            category='vertical',
            parent_location=self.course.location,
            display_name='Test Unit {}'.format(name_suffix)
        )
        c0_url = self.course.id.make_usage_key("vertical", "split_test_cond0")
        c1_url = self.course.id.make_usage_key("vertical", "split_test_cond1")
        c2_url = self.course.id.make_usage_key("vertical", "split_test_cond2")
        split_test = ItemFactory.create(
            category='split_test',
            parent_location=vertical.location,
            user_partition_id=cid,
            display_name=u"Test Content Experiment {}{}".format(name_suffix, special_characters),
            group_id_to_child={"0": c0_url, "1": c1_url, "2": c2_url}
        )
        ItemFactory.create(
            parent_location=split_test.location,
            category="vertical",
            display_name="Condition 0 vertical",
            location=c0_url,
        )
        ItemFactory.create(
            parent_location=split_test.location,
            category="vertical",
            display_name="Condition 1 vertical",
            location=c1_url,
        )
        ItemFactory.create(
            parent_location=split_test.location,
            category="vertical",
            display_name="Condition 2 vertical",
            location=c2_url,
        )

        partitions_json = [p.to_json() for p in self.course.user_partitions]

        self.client.ajax_post(
            reverse_usage_url("xblock_handler", split_test.location),
            data={'metadata': {'user_partitions': partitions_json}}
        )

        self.save_course()
        return (vertical, split_test)

    def _create_problem_with_content_group(self, cid, group_id, name_suffix='', special_characters=''):
        """
        Create a problem
        Assign content group to the problem.
        """
        vertical = ItemFactory.create(
            category='vertical',
            parent_location=self.course.location,
            display_name="Test Unit {}".format(name_suffix)
        )

        problem = ItemFactory.create(
            category='problem',
            parent_location=vertical.location,
            display_name=u"Test Problem {}{}".format(name_suffix, special_characters)
        )

        group_access_content = {'group_access': {cid: [group_id]}}

        self.client.ajax_post(
            reverse_usage_url("xblock_handler", problem.location),
            data={'metadata': group_access_content}
        )

        self.save_course()

        return vertical, problem

    def _add_user_partitions(self, count=1, scheme_id="random"):
        """
        Create user partitions for the course.
        """
        partitions = [
            UserPartition(
                i, 'Name ' + str(i), 'Description ' + str(i),
                [Group(0, 'Group A'), Group(1, 'Group B'), Group(2, 'Group C')],
                scheme=None, scheme_id=scheme_id
            ) for i in xrange(count)
        ]
        self.course.user_partitions = partitions
        self.save_course()


# pylint: disable=no-member
class GroupConfigurationsBaseTestCase(object):
    """
    Mixin with base test cases for the group configurations.
    """
    def _remove_ids(self, content):
        """
        Remove ids from the response. We cannot predict IDs, because they're
        generated randomly.
        We use this method to clean up response when creating new group configurations.
        Returns a tuple that contains removed group configuration ID and group IDs.
        """
        configuration_id = content.pop("id")
        group_ids = [group.pop("id") for group in content["groups"]]

        return (configuration_id, group_ids)

    def test_required_fields_are_absent(self):
        """
        Test required fields are absent.
        """
        bad_jsons = [
            # must have name of the configuration
            {
                u'description': 'Test description',
                u'groups': [
                    {u'name': u'Group A'},
                    {u'name': u'Group B'},
                ],
            },
            # must have at least one group
            {
                u'name': u'Test name',
                u'description': u'Test description',
                u'groups': [],
            },
            # an empty json
            {},
        ]

        for bad_json in bad_jsons:
            response = self.client.post(
                self._url(),
                data=json.dumps(bad_json),
                content_type="application/json",
                HTTP_ACCEPT="application/json",
                HTTP_X_REQUESTED_WITH="XMLHttpRequest",
            )
            self.assertEqual(response.status_code, 400)
            self.assertNotIn("Location", response)
            content = json.loads(response.content)
            self.assertIn("error", content)

    def test_invalid_json(self):
        """
        Test invalid json handling.
        """
        # No property name.
        invalid_json = "{u'name': 'Test Name', []}"

        response = self.client.post(
            self._url(),
            data=invalid_json,
            content_type="application/json",
            HTTP_ACCEPT="application/json",
            HTTP_X_REQUESTED_WITH="XMLHttpRequest",
        )
        self.assertEqual(response.status_code, 400)
        self.assertNotIn("Location", response)
        content = json.loads(response.content)
        self.assertIn("error", content)


# pylint: disable=no-member
class GroupConfigurationsListHandlerTestCase(CourseTestCase, GroupConfigurationsBaseTestCase, HelperMethods):
    """
    Test cases for group_configurations_list_handler.
    """
    def setUp(self):
        """
        Set up GroupConfigurationsListHandlerTestCase.
        """
        super(GroupConfigurationsListHandlerTestCase, self).setUp()

    def _url(self):
        """
        Return url for the handler.
        """
        return reverse_course_url('group_configurations_list_handler', self.course.id)

    def test_view_index_ok(self):
        """
        Basic check that the groups configuration page responds correctly.
        """

        self.course.user_partitions = [
            UserPartition(0, 'First name', 'First description', [Group(0, 'Group A'), Group(1, 'Group B'), Group(2, 'Group C')]),
        ]
        self.save_course()

        if SPLIT_TEST_COMPONENT_TYPE not in self.course.advanced_modules:
            self.course.advanced_modules.append(SPLIT_TEST_COMPONENT_TYPE)
            self.store.update_item(self.course, self.user.id)

        response = self.client.get(self._url())
        self.assertEqual(response.status_code, 200)
        self.assertContains(response, 'First name')
        self.assertContains(response, 'Group C')
        self.assertContains(response, 'Content Group Configuration')

    def test_unsupported_http_accept_header(self):
        """
        Test if not allowed header present in request.
        """
        response = self.client.get(
            self._url(),
            HTTP_ACCEPT="text/plain",
        )
        self.assertEqual(response.status_code, 406)

    def test_can_create_group_configuration(self):
        """
        Test that you can create a group configuration.
        """
        expected = {
            u'description': u'Test description',
            u'name': u'Test name',
            u'scheme': u'random',
            u'version': UserPartition.VERSION,
            u'groups': [
                {u'name': u'Group A', u'version': 1},
                {u'name': u'Group B', u'version': 1},
            ],
        }
        response = self.client.ajax_post(
            self._url(),
            data=GROUP_CONFIGURATION_JSON
        )
        self.assertEqual(response.status_code, 201)
        self.assertIn("Location", response)
        content = json.loads(response.content)
        configuration_id, group_ids = self._remove_ids(content)  # pylint: disable=unused-variable
        self.assertEqual(content, expected)
        # IDs are unique
        self.assertEqual(len(group_ids), len(set(group_ids)))
        self.assertEqual(len(group_ids), 2)
        self.reload_course()
        # Verify that user_partitions in the course contains the new group configuration.
        user_partititons = self.course.user_partitions
        self.assertEqual(len(user_partititons), 1)
        self.assertEqual(user_partititons[0].name, u'Test name')
        self.assertEqual(len(user_partititons[0].groups), 2)
        self.assertEqual(user_partititons[0].groups[0].name, u'Group A')
        self.assertEqual(user_partititons[0].groups[1].name, u'Group B')

    def test_lazily_creates_cohort_configuration(self):
        """
        Test that a cohort schemed user partition is NOT created by
        default for the user.
        """
        self.assertEqual(len(self.course.user_partitions), 0)
        self.client.get(self._url())
        self.reload_course()
        self.assertEqual(len(self.course.user_partitions), 0)


# pylint: disable=no-member
class GroupConfigurationsDetailHandlerTestCase(CourseTestCase, GroupConfigurationsBaseTestCase, HelperMethods):
    """
    Test cases for group_configurations_detail_handler.
    """

    ID = 0

    def _url(self, cid=-1):
        """
        Return url for the handler.
        """
        cid = cid if cid > 0 else self.ID
        return reverse_course_url(
            'group_configurations_detail_handler',
            self.course.id,
            kwargs={'group_configuration_id': cid},
        )

    def test_can_create_new_content_group_if_it_does_not_exist(self):
        """
        PUT new content group.
        """
        expected = {
            u'id': 666,
            u'name': u'Test name',
            u'scheme': u'cohort',
            u'description': u'Test description',
            u'version': UserPartition.VERSION,
            u'groups': [
                {u'id': 0, u'name': u'Group A', u'version': 1, u'usage': []},
                {u'id': 1, u'name': u'Group B', u'version': 1, u'usage': []},
            ],
        }
        response = self.client.put(
            self._url(cid=666),
            data=json.dumps(expected),
            content_type="application/json",
            HTTP_ACCEPT="application/json",
            HTTP_X_REQUESTED_WITH="XMLHttpRequest",
        )
        content = json.loads(response.content)

        self.assertEqual(content, expected)
        self.reload_course()
        # Verify that user_partitions in the course contains the new group configuration.
        user_partitions = self.course.user_partitions
        self.assertEqual(len(user_partitions), 1)
        self.assertEqual(user_partitions[0].name, u'Test name')
        self.assertEqual(len(user_partitions[0].groups), 2)
        self.assertEqual(user_partitions[0].groups[0].name, u'Group A')
        self.assertEqual(user_partitions[0].groups[1].name, u'Group B')

    def test_can_edit_content_group(self):
        """
        Edit content group and check its id and modified fields.
        """
        self._add_user_partitions(scheme_id='cohort')
        self.save_course()

        expected = {
            u'id': self.ID,
            u'name': u'New Test name',
            u'scheme': u'cohort',
            u'description': u'New Test description',
            u'version': UserPartition.VERSION,
            u'groups': [
                {u'id': 0, u'name': u'New Group Name', u'version': 1, u'usage': []},
                {u'id': 2, u'name': u'Group C', u'version': 1, u'usage': []},
            ],
        }

        response = self.client.put(
            self._url(),
            data=json.dumps(expected),
            content_type="application/json",
            HTTP_ACCEPT="application/json",
            HTTP_X_REQUESTED_WITH="XMLHttpRequest",
        )
        content = json.loads(response.content)
        self.assertEqual(content, expected)
        self.reload_course()

        # Verify that user_partitions is properly updated in the course.
        user_partititons = self.course.user_partitions

        self.assertEqual(len(user_partititons), 1)
        self.assertEqual(user_partititons[0].name, u'New Test name')
        self.assertEqual(len(user_partititons[0].groups), 2)
        self.assertEqual(user_partititons[0].groups[0].name, u'New Group Name')
        self.assertEqual(user_partititons[0].groups[1].name, u'Group C')

    def test_can_delete_content_group(self):
        """
        Delete content group and check user partitions.
        """
        self._add_user_partitions(count=1, scheme_id='cohort')
        self.save_course()

        details_url_with_group_id = self._url(cid=0) + '/1'
        response = self.client.delete(
            details_url_with_group_id,
            content_type="application/json",
            HTTP_ACCEPT="application/json",
            HTTP_X_REQUESTED_WITH="XMLHttpRequest",
        )
        self.assertEqual(response.status_code, 204)
        self.reload_course()
        # Verify that group and partition is properly updated in the course.
        user_partititons = self.course.user_partitions
        self.assertEqual(len(user_partititons), 1)
        self.assertEqual(user_partititons[0].name, 'Name 0')
        self.assertEqual(len(user_partititons[0].groups), 2)
        self.assertEqual(user_partititons[0].groups[1].name, 'Group C')

    def test_cannot_delete_used_content_group(self):
        """
        Cannot delete content group if it is in use.
        """
        self._add_user_partitions(count=1, scheme_id='cohort')
        self._create_problem_with_content_group(cid=0, group_id=1)

        details_url_with_group_id = self._url(cid=0) + '/1'
        response = self.client.delete(
            details_url_with_group_id,
            content_type="application/json",
            HTTP_ACCEPT="application/json",
            HTTP_X_REQUESTED_WITH="XMLHttpRequest",
        )
        self.assertEqual(response.status_code, 400)
        content = json.loads(response.content)
        self.assertTrue(content['error'])
        self.reload_course()
        # Verify that user_partitions and groups are still the same.
        user_partititons = self.course.user_partitions
        self.assertEqual(len(user_partititons), 1)
        self.assertEqual(len(user_partititons[0].groups), 3)
        self.assertEqual(user_partititons[0].groups[1].name, 'Group B')

    def test_cannot_delete_non_existent_content_group(self):
        """
        Cannot delete content group if it is doesn't exist.
        """
        self._add_user_partitions(count=1, scheme_id='cohort')
        details_url_with_group_id = self._url(cid=0) + '/90'
        response = self.client.delete(
            details_url_with_group_id,
            content_type="application/json",
            HTTP_ACCEPT="application/json",
            HTTP_X_REQUESTED_WITH="XMLHttpRequest",
        )
        self.assertEqual(response.status_code, 404)
        # Verify that user_partitions is still the same.
        user_partititons = self.course.user_partitions
        self.assertEqual(len(user_partititons), 1)
        self.assertEqual(len(user_partititons[0].groups), 3)

    def test_can_create_new_group_configuration_if_it_does_not_exist(self):
        """
        PUT new group configuration when no configurations exist in the course.
        """
        expected = {
            u'id': 999,
            u'name': u'Test name',
            u'scheme': u'random',
            u'description': u'Test description',
            u'version': UserPartition.VERSION,
            u'groups': [
                {u'id': 0, u'name': u'Group A', u'version': 1},
                {u'id': 1, u'name': u'Group B', u'version': 1},
            ],
            u'usage': [],
        }

        response = self.client.put(
            self._url(cid=999),
            data=json.dumps(expected),
            content_type="application/json",
            HTTP_ACCEPT="application/json",
            HTTP_X_REQUESTED_WITH="XMLHttpRequest",
        )
        content = json.loads(response.content)
        self.assertEqual(content, expected)
        self.reload_course()
        # Verify that user_partitions in the course contains the new group configuration.
        user_partitions = self.course.user_partitions
        self.assertEqual(len(user_partitions), 1)
        self.assertEqual(user_partitions[0].name, u'Test name')
        self.assertEqual(len(user_partitions[0].groups), 2)
        self.assertEqual(user_partitions[0].groups[0].name, u'Group A')
        self.assertEqual(user_partitions[0].groups[1].name, u'Group B')

    def test_can_edit_group_configuration(self):
        """
        Edit group configuration and check its id and modified fields.
        """
        self._add_user_partitions()
        self.save_course()

        expected = {
            u'id': self.ID,
            u'name': u'New Test name',
            u'scheme': u'random',
            u'description': u'New Test description',
            u'version': UserPartition.VERSION,
            u'groups': [
                {u'id': 0, u'name': u'New Group Name', u'version': 1},
                {u'id': 2, u'name': u'Group C', u'version': 1},
            ],
            u'usage': [],
        }

        response = self.client.put(
            self._url(),
            data=json.dumps(expected),
            content_type="application/json",
            HTTP_ACCEPT="application/json",
            HTTP_X_REQUESTED_WITH="XMLHttpRequest",
        )
        content = json.loads(response.content)
        self.assertEqual(content, expected)
        self.reload_course()

        # Verify that user_partitions is properly updated in the course.
        user_partititons = self.course.user_partitions

        self.assertEqual(len(user_partititons), 1)
        self.assertEqual(user_partititons[0].name, u'New Test name')
        self.assertEqual(len(user_partititons[0].groups), 2)
        self.assertEqual(user_partititons[0].groups[0].name, u'New Group Name')
        self.assertEqual(user_partititons[0].groups[1].name, u'Group C')

    def test_can_delete_group_configuration(self):
        """
        Delete group configuration and check user partitions.
        """
        self._add_user_partitions(count=2)
        self.save_course()

        response = self.client.delete(
            self._url(cid=0),
            content_type="application/json",
            HTTP_ACCEPT="application/json",
            HTTP_X_REQUESTED_WITH="XMLHttpRequest",
        )
        self.assertEqual(response.status_code, 204)
        self.reload_course()
        # Verify that user_partitions is properly updated in the course.
        user_partititons = self.course.user_partitions
        self.assertEqual(len(user_partititons), 1)
        self.assertEqual(user_partititons[0].name, 'Name 1')

    def test_cannot_delete_used_group_configuration(self):
        """
        Cannot delete group configuration if it is in use.
        """
        self._add_user_partitions(count=2)
        self._create_content_experiment(cid=0)

        response = self.client.delete(
            self._url(cid=0),
            content_type="application/json",
            HTTP_ACCEPT="application/json",
            HTTP_X_REQUESTED_WITH="XMLHttpRequest",
        )
        self.assertEqual(response.status_code, 400)
        content = json.loads(response.content)
        self.assertTrue(content['error'])
        self.reload_course()
        # Verify that user_partitions is still the same.
        user_partititons = self.course.user_partitions
        self.assertEqual(len(user_partititons), 2)
        self.assertEqual(user_partititons[0].name, 'Name 0')

    def test_cannot_delete_non_existent_group_configuration(self):
        """
        Cannot delete group configuration if it is doesn't exist.
        """
        self._add_user_partitions(count=2)
        response = self.client.delete(
            self._url(cid=999),
            content_type="application/json",
            HTTP_ACCEPT="application/json",
            HTTP_X_REQUESTED_WITH="XMLHttpRequest",
        )
        self.assertEqual(response.status_code, 404)
        # Verify that user_partitions is still the same.
        user_partititons = self.course.user_partitions
        self.assertEqual(len(user_partititons), 2)
        self.assertEqual(user_partititons[0].name, 'Name 0')


# pylint: disable=no-member
class GroupConfigurationsUsageInfoTestCase(CourseTestCase, HelperMethods):
    """
    Tests for usage information of configurations and content groups.
    """

    def setUp(self):
        super(GroupConfigurationsUsageInfoTestCase, self).setUp()

    def _get_expected_content_group(self, usage_for_group):
        """
        Returns the expected configuration with particular usage.
        """
        return {
            'id': 0,
            'name': 'Name 0',
            'scheme': 'cohort',
            'description': 'Description 0',
            'version': UserPartition.VERSION,
            'groups': [
                {'id': 0, 'name': 'Group A', 'version': 1, 'usage': []},
                {'id': 1, 'name': 'Group B', 'version': 1, 'usage': usage_for_group},
                {'id': 2, 'name': 'Group C', 'version': 1, 'usage': []},
            ],
        }

    def test_content_group_not_used(self):
        """
        Test that right data structure will be created if content group is not used.
        """
        self._add_user_partitions(scheme_id='cohort')
        actual = GroupConfiguration.get_or_create_content_group(self.store, self.course)
        expected = self._get_expected_content_group(usage_for_group=[])
        self.assertEqual(actual, expected)

    def test_can_get_correct_usage_info_when_special_characters_are_in_content(self):
        """
        Test if content group json updated successfully with usage information.
        """
        self._add_user_partitions(count=1, scheme_id='cohort')
        vertical, __ = self._create_problem_with_content_group(
            cid=0, group_id=1, name_suffix='0', special_characters=u"JOSÉ ANDRÉS"
        )

        actual = GroupConfiguration.get_or_create_content_group(self.store, self.course)
        expected = self._get_expected_content_group(
            usage_for_group=[
                {
                    'url': u"/container/{}".format(vertical.location),
                    'label': u"Test Unit 0 / Test Problem 0JOSÉ ANDRÉS"
                }
            ]
        )

        self.assertEqual(actual, expected)

    def test_can_get_correct_usage_info_for_content_groups(self):
        """
        Test if content group json updated successfully with usage information.
        """
        self._add_user_partitions(count=1, scheme_id='cohort')
        vertical, __ = self._create_problem_with_content_group(cid=0, group_id=1, name_suffix='0')

        actual = GroupConfiguration.get_or_create_content_group(self.store, self.course)

        expected = self._get_expected_content_group(usage_for_group=[
            {
                'url': '/container/{}'.format(vertical.location),
                'label': 'Test Unit 0 / Test Problem 0'
            }
        ])

        self.assertEqual(actual, expected)

    def test_can_use_one_content_group_in_multiple_problems(self):
        """
        Test if multiple problems are present in usage info when they use same
        content group.
        """
        self._add_user_partitions(scheme_id='cohort')
        vertical, __ = self._create_problem_with_content_group(cid=0, group_id=1, name_suffix='0')
        vertical1, __ = self._create_problem_with_content_group(cid=0, group_id=1, name_suffix='1')

        actual = GroupConfiguration.get_or_create_content_group(self.store, self.course)

        expected = self._get_expected_content_group(usage_for_group=[
            {
                'url': '/container/{}'.format(vertical.location),
                'label': 'Test Unit 0 / Test Problem 0'
            },
            {
                'url': '/container/{}'.format(vertical1.location),
                'label': 'Test Unit 1 / Test Problem 1'
            }
        ])

        self.assertEqual(actual, expected)

    def test_group_configuration_not_used(self):
        """
        Test that right data structure will be created if group configuration is not used.
        """
        self._add_user_partitions()
        actual = GroupConfiguration.get_split_test_partitions_with_usage(self.store, self.course)
        expected = [{
            'id': 0,
            'name': 'Name 0',
            'scheme': 'random',
            'description': 'Description 0',
            'version': UserPartition.VERSION,
            'groups': [
                {'id': 0, 'name': 'Group A', 'version': 1},
                {'id': 1, 'name': 'Group B', 'version': 1},
                {'id': 2, 'name': 'Group C', 'version': 1},
            ],
            'usage': [],
        }]
        self.assertEqual(actual, expected)

    def test_can_get_correct_usage_info(self):
        """
        Test if group configurations json updated successfully with usage information.
        """
        self._add_user_partitions(count=2)
        vertical, __ = self._create_content_experiment(cid=0, name_suffix='0')
        self._create_content_experiment(name_suffix='1')

        actual = GroupConfiguration.get_split_test_partitions_with_usage(self.store, self.course)

        expected = [{
            'id': 0,
            'name': 'Name 0',
            'scheme': 'random',
            'description': 'Description 0',
            'version': UserPartition.VERSION,
            'groups': [
                {'id': 0, 'name': 'Group A', 'version': 1},
                {'id': 1, 'name': 'Group B', 'version': 1},
                {'id': 2, 'name': 'Group C', 'version': 1},
            ],
            'usage': [{
                'url': '/container/{}'.format(vertical.location),
                'label': 'Test Unit 0 / Test Content Experiment 0',
                'validation': None,
            }],
        }, {
            'id': 1,
            'name': 'Name 1',
            'scheme': 'random',
            'description': 'Description 1',
            'version': UserPartition.VERSION,
            'groups': [
                {'id': 0, 'name': 'Group A', 'version': 1},
                {'id': 1, 'name': 'Group B', 'version': 1},
                {'id': 2, 'name': 'Group C', 'version': 1},
            ],
            'usage': [],
        }]

        self.assertEqual(actual, expected)

    def test_can_get_usage_info_when_special_characters_are_used(self):
        """
        Test if group configurations json updated successfully when special
         characters are being used in content experiment
        """
        self._add_user_partitions(count=1)
        vertical, __ = self._create_content_experiment(cid=0, name_suffix='0', special_characters=u"JOSÉ ANDRÉS")

<<<<<<< HEAD
        actual = GroupConfiguration.get_split_test_partitions_with_usage(self.course, self.store)
=======
        actual = GroupConfiguration.get_split_test_partitions_with_usage(self.store, self.course, )
>>>>>>> bde4dc5f

        expected = [{
            'id': 0,
            'name': 'Name 0',
            'scheme': 'random',
            'description': 'Description 0',
            'version': UserPartition.VERSION,
            'groups': [
                {'id': 0, 'name': 'Group A', 'version': 1},
                {'id': 1, 'name': 'Group B', 'version': 1},
                {'id': 2, 'name': 'Group C', 'version': 1},
            ],
            'usage': [{
                'url': '/container/{}'.format(vertical.location),
                'label': u"Test Unit 0 / Test Content Experiment 0JOSÉ ANDRÉS",
                'validation': None,
            }],
        }]

        self.assertEqual(actual, expected)

    def test_can_use_one_configuration_in_multiple_experiments(self):
        """
        Test if multiple experiments are present in usage info when they use same
        group configuration.
        """
        self._add_user_partitions()
        vertical, __ = self._create_content_experiment(cid=0, name_suffix='0')
        vertical1, __ = self._create_content_experiment(cid=0, name_suffix='1')

        actual = GroupConfiguration.get_split_test_partitions_with_usage(self.store, self.course)

        expected = [{
            'id': 0,
            'name': 'Name 0',
            'scheme': 'random',
            'description': 'Description 0',
            'version': UserPartition.VERSION,
            'groups': [
                {'id': 0, 'name': 'Group A', 'version': 1},
                {'id': 1, 'name': 'Group B', 'version': 1},
                {'id': 2, 'name': 'Group C', 'version': 1},
            ],
            'usage': [{
                'url': '/container/{}'.format(vertical.location),
                'label': 'Test Unit 0 / Test Content Experiment 0',
                'validation': None,
            }, {
                'url': '/container/{}'.format(vertical1.location),
                'label': 'Test Unit 1 / Test Content Experiment 1',
                'validation': None,
            }],
        }]
        self.assertEqual(actual, expected)

    def test_can_handle_without_parent(self):
        """
        Test if it possible to handle case when split_test has no parent.
        """
        self._add_user_partitions()
        # Create split test without parent.
        with modulestore().branch_setting(ModuleStoreEnum.Branch.published_only):
            orphan = modulestore().create_item(
                ModuleStoreEnum.UserID.test,
                self.course.id, 'split_test',
            )
            orphan.user_partition_id = 0
            orphan.display_name = 'Test Content Experiment'
            modulestore().update_item(orphan, ModuleStoreEnum.UserID.test)

        self.save_course()
        actual = GroupConfiguration.get_content_experiment_usage_info(self.store, self.course)
        self.assertEqual(actual, {0: []})


class GroupConfigurationsValidationTestCase(CourseTestCase, HelperMethods):
    """
    Tests for validation in Group Configurations.
    """
    def setUp(self):
        super(GroupConfigurationsValidationTestCase, self).setUp()

    @patch('xmodule.split_test_module.SplitTestDescriptor.validate_split_test')
    def verify_validation_add_usage_info(self, expected_result, mocked_message, mocked_validation_messages):
        """
        Helper method for testing validation information present after add_usage_info.
        """
        self._add_user_partitions()
        split_test = self._create_content_experiment(cid=0, name_suffix='0')[1]

        validation = StudioValidation(split_test.location)
        validation.add(mocked_message)
        mocked_validation_messages.return_value = validation

        group_configuration = GroupConfiguration.get_split_test_partitions_with_usage(self.store, self.course)[0]
        self.assertEqual(expected_result.to_json(), group_configuration['usage'][0]['validation'])

    def test_error_message_present(self):
        """
        Tests if validation message is present (error case).
        """
        mocked_message = StudioValidationMessage(StudioValidationMessage.ERROR, u"Validation message")
        expected_result = StudioValidationMessage(
            StudioValidationMessage.ERROR, u"This content experiment has issues that affect content visibility."
        )
        self.verify_validation_add_usage_info(expected_result, mocked_message)  # pylint: disable=no-value-for-parameter

    def test_warning_message_present(self):
        """
        Tests if validation message is present (warning case).
        """
        mocked_message = StudioValidationMessage(StudioValidationMessage.WARNING, u"Validation message")
        expected_result = StudioValidationMessage(
            StudioValidationMessage.WARNING, u"This content experiment has issues that affect content visibility."
        )
        self.verify_validation_add_usage_info(expected_result, mocked_message)  # pylint: disable=no-value-for-parameter

    @patch('xmodule.split_test_module.SplitTestDescriptor.validate_split_test')
    def verify_validation_update_usage_info(self, expected_result, mocked_message, mocked_validation_messages):
        """
        Helper method for testing validation information present after update_usage_info.
        """
        self._add_user_partitions()
        split_test = self._create_content_experiment(cid=0, name_suffix='0')[1]

        validation = StudioValidation(split_test.location)
        if mocked_message is not None:
            validation.add(mocked_message)
        mocked_validation_messages.return_value = validation

        group_configuration = GroupConfiguration.update_usage_info(
            self.store, self.course, self.course.user_partitions[0]
        )
        self.assertEqual(
            expected_result.to_json() if expected_result is not None else None,
            group_configuration['usage'][0]['validation']
        )

    def test_update_usage_info(self):
        """
        Tests if validation message is present when updating usage info.
        """
        mocked_message = StudioValidationMessage(StudioValidationMessage.WARNING, u"Validation message")
        expected_result = StudioValidationMessage(
            StudioValidationMessage.WARNING, u"This content experiment has issues that affect content visibility."
        )
        # pylint: disable=no-value-for-parameter
        self.verify_validation_update_usage_info(expected_result, mocked_message)

    def test_update_usage_info_no_message(self):
        """
        Tests if validation message is not present when updating usage info.
        """
        self.verify_validation_update_usage_info(None, None)  # pylint: disable=no-value-for-parameter<|MERGE_RESOLUTION|>--- conflicted
+++ resolved
@@ -1,8 +1,5 @@
 #-*- coding: utf-8 -*-
-<<<<<<< HEAD
-=======
-
->>>>>>> bde4dc5f
+
 """
 Group Configuration Tests.
 """
@@ -760,11 +757,7 @@
         self._add_user_partitions(count=1)
         vertical, __ = self._create_content_experiment(cid=0, name_suffix='0', special_characters=u"JOSÉ ANDRÉS")
 
-<<<<<<< HEAD
-        actual = GroupConfiguration.get_split_test_partitions_with_usage(self.course, self.store)
-=======
         actual = GroupConfiguration.get_split_test_partitions_with_usage(self.store, self.course, )
->>>>>>> bde4dc5f
 
         expected = [{
             'id': 0,
